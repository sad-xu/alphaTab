﻿/*
 * This file is part of alphaTab.
 * Copyright (c) 2014, Daniel Kuschny and Contributors, All rights reserved.
 * 
 * This library is free software; you can redistribute it and/or
 * modify it under the terms of the GNU Lesser General Public
 * License as published by the Free Software Foundation; either
 * version 3.0 of the License, or at your option any later version.
 * 
 * This library is distributed in the hope that it will be useful,
 * but WITHOUT ANY WARRANTY; without even the implied warranty of
 * MERCHANTABILITY or FITNESS FOR A PARTICULAR PURPOSE.  See the GNU
 * Lesser General Public License for more details.
 * 
 * You should have received a copy of the GNU Lesser General Public
 * License along with this library.
 */
using System;
using AlphaTab.Audio;
using AlphaTab.Collections;
using AlphaTab.Model;
using AlphaTab.Platform;
using AlphaTab.Util;

namespace AlphaTab.Importer
{
    /// <summary>
    /// This importer can parse alphaTex markup into a score structure. 
    /// </summary>
    public class AlphaTexImporter : ScoreImporter
    {
        private const int Eof = 0;
        private static readonly int[] TrackChannels = { 0, 1 };

        private Score _score;
        private Track _track;

        private int _ch;
        private int _curChPos;

        private AlphaTexSymbols _sy;
        private object _syData;

        private bool _allowNegatives;

        private Duration _currentDuration;

        public override string Name { get { return "AlphaTex"; } }

        public override Score ReadScore()
        {
            try
            {
                CreateDefaultScore();
                _curChPos = 0;
                _currentDuration = Duration.Quarter;
                NextChar();
                NewSy();
                Score();

                _score.Finish();
                return _score;
            }
            catch (Exception e)
            {
                if (Std.IsException<AlphaTexException>(e))
                {
                    throw new UnsupportedFormatException(e.Message);
                }
                throw e;
            }
        }

        private void Error(string nonterm, AlphaTexSymbols expected, bool symbolError = true)
        {
            AlphaTexException e;
            if (symbolError)
            {
                e = new AlphaTexException(_curChPos, nonterm, expected, _sy);
<<<<<<< HEAD
            }
            else
            {
                e = new AlphaTexException(_curChPos, nonterm, expected, expected, _syData);
            }
            Console.WriteLine(e.Message);
=======
            }
            else
            {
                e = new AlphaTexException(_curChPos, nonterm, expected, expected, _syData);
            }
            Logger.Error(Name, e.Message);
>>>>>>> 6e848904
            throw e;
        }

        /// <summary>
        /// Initializes the song with some required default values.
        /// </summary>
        /// <returns></returns>
        private void CreateDefaultScore()
        {
            _score = new Score();
            _score.Tempo = 120;
            _score.TempoLabel = "";

            _track = new Track(1);
            _track.PlaybackInfo.Program = 25;
            _track.PlaybackInfo.PrimaryChannel = TrackChannels[0];
            _track.PlaybackInfo.SecondaryChannel = TrackChannels[1];
            _track.Tuning = Tuning.GetDefaultTuningFor(6).Tunings;

            _score.AddTrack(_track);
        }

        /// <summary>
        /// Converts a clef string into the clef value.
        /// </summary>
        /// <param name="str">the string to convert</param>
        /// <returns>the clef value</returns>
        private Clef ParseClef(string str)
        {
            switch (str.ToLower())
            {
                case "g2":
                case "treble":
                    return Clef.G2;
                case "f4":
                case "bass":
                    return Clef.F4;
                case "c3":
                case "tenor":
                    return Clef.C3;
                case "c4":
                case "alto":
                    return Clef.C4;
                case "n":
                case "neutral":
                    return Clef.Neutral;
                default:
                    return Clef.G2; // error("clef-value", AlphaTexSymbols.String, false);
            }
        }

        /// <summary>
        /// Converts a keysignature string into the assocciated value.
        /// </summary>
        /// <param name="str">the string to convert</param>
        /// <returns>the assocciated keysignature value</returns>
        private int ParseKeySignature(String str)
        {
            switch (str.ToLower())
            {
                case "cb": return -7;
                case "gb": return -6;
                case "db": return -5;
                case "ab": return -4;
                case "eb": return -3;
                case "bb": return -2;
                case "f": return -1;
                case "c": return 0;
                case "g": return 1;
                case "d": return 2;
                case "a": return 3;
                case "e": return 4;
                case "b": return 5;
                case "f#": return 6;
                case "c#": return 7;
                default: return 0; // error("keysignature-value", AlphaTexSymbols.String, false); return 0
            }
        }

        /// <summary>
        /// Converts a string into the associated tuning. 
        /// </summary>
        /// <param name="str">the tuning string</param>
        /// <returns>the tuning value.</returns>
        private int ParseTuning(String str)
        {
            var tuning = TuningParser.GetTuningForText(str);
            if (tuning < 0)
            {
                Error("tuning-value", AlphaTexSymbols.String, false);
            }
            return tuning;
        }

        /// <summary>
        /// Reads the next character of the source stream.
        /// </summary>
        private void NextChar()
        {
            var b = Data.ReadByte();
            if (b == -1)
            {
                _ch = Eof;
            }
            else
            {
                _ch = b;
                _curChPos++;
            }
        }

        /// <summary>
        /// Reads the next terminal symbol.
        /// </summary>
        private void NewSy()
        {
            _sy = AlphaTexSymbols.No;
            do
            {
                if (_ch == Eof)
                {
                    _sy = AlphaTexSymbols.Eof;
                }
                else if (Std.IsWhiteSpace(_ch))
                {
                    // skip whitespaces 
                    NextChar();
                }
                else if (_ch == 0x2F /* / */)
                {
                    NextChar();
                    if (_ch == 0x2F /* / */)
                    {
                        // single line comment
                        while (_ch != 0x0D /* \r */ && _ch != 0x0A /* \n */ && _ch != Eof)
                        {
                            NextChar();
                        }
                    }
                    else if (_ch == 0x2A /* * */)
                    {
                        // multiline comment
                        while (_ch != Eof)
                        {
                            if (_ch == 0x2A /* * */) // possible end
                            {
                                NextChar();
                                if (_ch == 0x2F /* / */)
                                {
                                    NextChar();
                                    break;
                                }
                            }
                            else
                            {
                                NextChar();
                            }
                        }
                    }
                    else
                    {
                        Error("symbol", AlphaTexSymbols.String, false);
                    }
                }
                else if (_ch == 0x22 /* " */ || _ch == 0x27 /* ' */)
                {
                    NextChar();
                    var s = new StringBuilder();
                    _sy = AlphaTexSymbols.String;
                    while (_ch != 0x22 /* " */ && _ch != 0x27 /* ' */ && _ch != Eof)
                    {
                        s.AppendChar(_ch);
                        NextChar();
                    }
                    _syData = s.ToString();
                    NextChar();
                }
                else if (_ch == 0x2D /* - */) // negative number
                {
                    // is number?
                    if (_allowNegatives && IsDigit(_ch))
                    {
                        var number = ReadNumber();
                        _sy = AlphaTexSymbols.Number;
                        _syData = number;
                    }
                    else
                    {
                        _sy = AlphaTexSymbols.String;
                        _syData = ReadName();
                    }
                }
                else if (_ch == 0x2E /* . */)
                {
                    _sy = AlphaTexSymbols.Dot;
                    NextChar();
                }
                else if (_ch == 0x3A /* : */)
                {
                    _sy = AlphaTexSymbols.DoubleDot;
                    NextChar();
                }
                else if (_ch == 0x28 /* ( */)
                {
                    _sy = AlphaTexSymbols.LParensis;
                    NextChar();
                }
                else if (_ch == 0x5C /* \ */)
                {
                    NextChar();
                    var name = ReadName();
                    _sy = AlphaTexSymbols.MetaCommand;
                    _syData = name;
                }
                else if (_ch == 0x29 /* ) */)
                {
                    _sy = AlphaTexSymbols.RParensis;
                    NextChar();
                }
                else if (_ch == 0x7B /* { */)
                {
                    _sy = AlphaTexSymbols.LBrace;
                    NextChar();
                }
                else if (_ch == 0x7D /* } */)
                {
                    _sy = AlphaTexSymbols.RBrace;
                    NextChar();
                }
                else if (_ch == 0x7C /* | */)
                {
                    _sy = AlphaTexSymbols.Pipe;
                    NextChar();
                }
                else if (_ch == 0x2A /* * */)
                {
                    _sy = AlphaTexSymbols.Multiply;
                    NextChar();
                }
                else if (IsDigit(_ch))
                {
                    var number = ReadNumber();
                    _sy = AlphaTexSymbols.Number;
                    _syData = number;
                }
                else if (IsLetter(_ch))
                {
                    var name = ReadName();
                    if (TuningParser.IsTuning(name))
                    {
                        _sy = AlphaTexSymbols.Tuning;
                        _syData = name.ToLower();
                    }
                    else
                    {
                        _sy = AlphaTexSymbols.String;
                        _syData = name;
                    }
                }
                else
                {
                    Error("symbol", AlphaTexSymbols.String, false);
                }
            } while (_sy == AlphaTexSymbols.No);
        }

        /// <summary>
        /// Checks if the given character is a letter.
        /// (no control characters, whitespaces, numbers or dots)
        /// </summary>
        /// <param name="code">the character</param>
        /// <returns>true if the given character is a letter, otherwise false.</returns>
        private static bool IsLetter(int code)
        {
            // no control characters, whitespaces, numbers or dots
            return !IsTerminal(code) && (
                    (code >= 0x21 && code <= 0x2F) ||
                    (code >= 0x3A && code <= 0x7E) ||
                    (code > 0x80)); /* Unicode Symbols */
        }

        /// <summary>
        /// Checks if the given charater is a non terminal.
        /// </summary>
        /// <param name="ch">the character</param>
        /// <returns>true if the given character is a terminal, otherwise false.</returns>
        private static bool IsTerminal(int ch)
        {
            return ch == 0x2E /* . */ ||
                   ch == 0x7B /* { */ ||
                   ch == 0x7D /* } */ ||
                   ch == 0x5B /* [ */ ||
                   ch == 0x5D /* ] */ ||
                   ch == 0x28 /* ( */ ||
                   ch == 0x29 /* ) */ ||
                   ch == 0x7C /* | */ ||
                   ch == 0x27 /* ' */ ||
                   ch == 0x22 /* " */ ||
                   ch == 0x5C /* \ */;
        }

        /// <summary>
        /// Checks if the given character is a digit. 
        /// </summary>
        /// <param name="code">the character</param>
        /// <returns>true if the given character is a digit, otherwise false.</returns>
        private bool IsDigit(int code)
        {
            return (code >= 0x30 && code <= 0x39) || /*0-9*/
                    (code == 0x2D /* - */ && _allowNegatives); // allow - if negatives
        }

        /// <summary>
        /// Reads a string from the stream.
        /// </summary>
        /// <returns>the read string.</returns>
        private string ReadName()
        {
            var str = new StringBuilder();
            do
            {
                str.AppendChar(_ch);
                NextChar();
            } while (IsLetter(_ch) || IsDigit(_ch));
            return str.ToString();
        }

        /// <summary>
        /// Reads a number from the stream.
        /// </summary>
        /// <returns>the read number.</returns>
        private int ReadNumber()
        {
            var str = new StringBuilder();
            do
            {
                str.AppendChar(_ch);
                NextChar();
            } while (IsDigit(_ch));
            return Std.ParseInt(str.ToString());
        }

        #region Recursive Decent Parser

        private void Score()
        {
            MetaData();
            Bars();
        }

        private void MetaData()
        {
            var anyMeta = false;
            while (_sy == AlphaTexSymbols.MetaCommand)
            {
                var syData = _syData.ToString().ToLower();
                if (syData == "title")
                {
                    NewSy();
                    if (_sy == AlphaTexSymbols.String)
                    {
                        _score.Title = _syData.ToString();
                    }
                    else
                    {
                        Error("title", AlphaTexSymbols.String);
                    }
                    NewSy();
                    anyMeta = true;
                }
                else if (syData == "subtitle")
                {
                    NewSy();
                    if (_sy == AlphaTexSymbols.String)
                    {
                        _score.SubTitle = _syData.ToString();
                    }
                    else
                    {
                        Error("subtitle", AlphaTexSymbols.String);
                    }
                    NewSy();
                    anyMeta = true;
                }
                else if (syData == "artist")
                {
                    NewSy();
                    if (_sy == AlphaTexSymbols.String)
                    {
                        _score.Artist = _syData.ToString();
                    }
                    else
                    {
                        Error("artist", AlphaTexSymbols.String);
                    }
                    NewSy();
                    anyMeta = true;
                }
                else if (syData == "album")
                {
                    NewSy();
                    if (_sy == AlphaTexSymbols.String)
                    {
                        _score.Album = _syData.ToString();
                    }
                    else
                    {
                        Error("album", AlphaTexSymbols.String);
                    }
                    NewSy();
                    anyMeta = true;
                }
                else if (syData == "words")
                {
                    NewSy();
                    if (_sy == AlphaTexSymbols.String)
                    {
                        _score.Words = _syData.ToString();
                    }
                    else
                    {
                        Error("words", AlphaTexSymbols.String);
                    }
                    NewSy();
                    anyMeta = true;
                }
                else if (syData == "music")
                {
                    NewSy();
                    if (_sy == AlphaTexSymbols.String)
                    {
                        _score.Music = _syData.ToString();
                    }
                    else
                    {
                        Error("music", AlphaTexSymbols.String);
                    }
                    NewSy();
                    anyMeta = true;
                }
                else if (syData == "copyright")
                {
                    NewSy();
                    if (_sy == AlphaTexSymbols.String)
                    {
                        _score.Copyright = _syData.ToString();
                    }
                    else
                    {
                        Error("copyright", AlphaTexSymbols.String);
                    }
                    NewSy();
                    anyMeta = true;
                }
                else if (syData == "tempo")
                {
                    NewSy();
                    if (_sy == AlphaTexSymbols.Number)
                    {
                        _score.Tempo = (int)_syData;
                    }
                    else
                    {
                        Error("tempo", AlphaTexSymbols.Number);
                    }
                    NewSy();
                    anyMeta = true;
                }
                else if (syData == "capo")
                {
                    NewSy();
                    if (_sy == AlphaTexSymbols.Number)
                    {
                        _track.Capo = (int)_syData;
                    }
                    else
                    {
                        Error("capo", AlphaTexSymbols.Number);
                    }
                    NewSy();
                    anyMeta = true;
                }
                else if (syData == "tuning")
                {
                    NewSy();
                    if (_sy == AlphaTexSymbols.Tuning) // we require at least one tuning
                    {
                        var tuning = new FastList<int>();
                        do
                        {
                            tuning.Add(ParseTuning(_syData.ToString().ToLower()));
                            NewSy();
                        } while (_sy == AlphaTexSymbols.Tuning);
                        _track.Tuning = tuning.ToArray();
                    }
                    else
                    {
                        Error("tuning", AlphaTexSymbols.Tuning);
                    }
                    anyMeta = true;
                }
                else if (syData == "instrument")
                {
                    NewSy();
                    if (_sy == AlphaTexSymbols.Number)
                    {
                        var instrument = (int)(_syData);
                        if (instrument >= 0 && instrument <= 128)
                        {
                            _track.PlaybackInfo.Program = (int)_syData;
                        }
                        else
                        {
                            Error("instrument", AlphaTexSymbols.Number, false);
                        }
                    }
                    else if (_sy == AlphaTexSymbols.String) // Name
                    {
                        var instrumentName = _syData.ToString().ToLower();
                        _track.PlaybackInfo.Program = GeneralMidi.GetValue(instrumentName);
                    }
                    else
                    {
                        Error("instrument", AlphaTexSymbols.Number);
                    }
                    NewSy();
                    anyMeta = true;
                }
                else if (anyMeta)
                {
                    Error("metaDataTags", AlphaTexSymbols.String, false);
                }
                else
                {
                    // fall forward to bar meta if unknown score meta was found
                    break;
                }
            }

            if (anyMeta)
            {
                if (_sy != AlphaTexSymbols.Dot)
                {
                    Error("song", AlphaTexSymbols.Dot);
                }
                NewSy();
            }
            else if (_sy == AlphaTexSymbols.Dot)
            {
                NewSy();
            }
        }

        private void Bars()
        {
            Bar();
            while (_sy != AlphaTexSymbols.Eof)
            {
                // read pipe from last bar
                if (_sy != AlphaTexSymbols.Pipe)
                {
                    Error("bar", AlphaTexSymbols.Pipe);
                }
                NewSy();

                Bar();
            }
        }

        private void Bar()
        {
            var master = new MasterBar();
            _score.AddMasterBar(master);

            var bar = new Bar();
            _track.AddBarToStaff(0, bar);

            if (master.Index > 0)
            {
                master.KeySignature = master.PreviousMasterBar.KeySignature;
                master.TimeSignatureDenominator = master.PreviousMasterBar.TimeSignatureDenominator;
                master.TimeSignatureNumerator = master.PreviousMasterBar.TimeSignatureNumerator;
                bar.Clef = bar.PreviousBar.Clef;
            }
            BarMeta(bar);

            var voice = new Voice();
            bar.AddVoice(voice);

            while (_sy != AlphaTexSymbols.Pipe && _sy != AlphaTexSymbols.Eof)
            {
                Beat(voice);
            }

            if (voice.Beats.Count == 0)
            {
                var emptyBeat = new Beat();
                emptyBeat.IsEmpty = true;
                voice.AddBeat(emptyBeat);
            }
        }

        private void Beat(Voice voice)
        {
            // duration specifier?
            if (_sy == AlphaTexSymbols.DoubleDot)
            {
                _allowNegatives = true;
                NewSy();
                _allowNegatives = false;
                if (_sy != AlphaTexSymbols.Number)
                {
                    Error("duration", AlphaTexSymbols.Number);
                }

                _currentDuration = ParseDuration((int)_syData);

                NewSy();
                return;
            }

            var beat = new Beat();
            voice.AddBeat(beat);

            if (voice.Bar.MasterBar.TempoAutomation != null && voice.Beats.Count == 1)
            {
                beat.Automations.Add(voice.Bar.MasterBar.TempoAutomation);
            }

            // notes
            if (_sy == AlphaTexSymbols.LParensis)
            {
                NewSy();

                Note(beat);
                while (_sy != AlphaTexSymbols.RParensis && _sy != AlphaTexSymbols.Eof)
                {
                    Note(beat);
                }

                if (_sy != AlphaTexSymbols.RParensis)
                {
                    Error("note-list", AlphaTexSymbols.RParensis);
                }
                NewSy();
            }
            // rest 
            else if (_sy == AlphaTexSymbols.String && _syData.ToString().ToLower() == "r")
            {
                // rest voice -> no notes 
                NewSy();
            }
            else
            {
                Note(beat);
            }

            // new duration
            if (_sy == AlphaTexSymbols.Dot)
            {
                _allowNegatives = true;
                NewSy();
                _allowNegatives = false;
                if (_sy != AlphaTexSymbols.Number)
                {
                    Error("duration", AlphaTexSymbols.Number);
                }

                _currentDuration = ParseDuration((int)_syData);
                NewSy();
            }
            beat.Duration = _currentDuration;

            // beat multiplier (repeat beat n times)
            var beatRepeat = 1;
            if (_sy == AlphaTexSymbols.Multiply)
            {
                NewSy();

                // multiplier count
                if (_sy != AlphaTexSymbols.Number)
                {
                    Error("multiplier", AlphaTexSymbols.Number);
                }
                else
                {
                    beatRepeat = (int)_syData;
                }
                NewSy();
            }

            BeatEffects(beat);

            for (var i = 0; i < beatRepeat - 1; i++)
            {
                voice.AddBeat(beat.Clone());
            }
        }

        private void BeatEffects(Beat beat)
        {
            if (_sy != AlphaTexSymbols.LBrace)
            {
                return;
            }
            NewSy();

            while (_sy == AlphaTexSymbols.String)
            {
                _syData = _syData.ToString().ToLower();
                if (!ApplyBeatEffect(beat))
                {
                    Error("beat-effects", AlphaTexSymbols.String, false);
                }
            }

            if (_sy != AlphaTexSymbols.RBrace)
            {
                Error("beat-effects", AlphaTexSymbols.RBrace);
            }
            NewSy();
        }


        /// <summary>
        /// Tries to apply a beat effect to the given beat.
        /// </summary>
        /// <returns>true if a effect could be applied, otherwise false</returns>
        private bool ApplyBeatEffect(Beat beat)
        {
            var syData = _syData.ToString().ToLower();
            if (syData == "f")
            {
                beat.FadeIn = true;
                NewSy();
                return true;
            }
            if (syData == "v")
            {
                beat.Vibrato = VibratoType.Slight;
                NewSy();
                return true;
            }
            if (syData == "s")
            {
                beat.Slap = true;
                NewSy();
                return true;
            }
            if (syData == "p")
            {
                beat.Pop = true;
                NewSy();
                return true;
            }
            if (syData == "dd")
            {
                beat.Dots = 2;
                NewSy();
                return true;
            }
            if (syData == "d")
            {
                beat.Dots = 1;
                NewSy();
                return true;
            }
            if (syData == "su")
            {
                beat.PickStroke = PickStrokeType.Up;
                NewSy();
                return true;
            }
            if (syData == "sd")
            {
                beat.PickStroke = PickStrokeType.Down;
                NewSy();
                return true;
            }
            if (syData == "tu")
            {
                NewSy();
                if (_sy != AlphaTexSymbols.Number)
                {
                    Error("tuplet", AlphaTexSymbols.Number);
                    return false;
                }
                var tuplet = (int)_syData;
                switch (tuplet)
                {
                    case 3:
                        beat.TupletNumerator = 3;
                        beat.TupletDenominator = 2;
                        break;
                    case 5:
                        beat.TupletNumerator = 5;
                        beat.TupletDenominator = 4;
                        break;
                    case 6:
                        beat.TupletNumerator = 6;
                        beat.TupletDenominator = 4;
                        break;
                    case 7:
                        beat.TupletNumerator = 7;
                        beat.TupletDenominator = 4;
                        break;
                    case 9:
                        beat.TupletNumerator = 9;
                        beat.TupletDenominator = 8;
                        break;
                    case 10:
                        beat.TupletNumerator = 10;
                        beat.TupletDenominator = 8;
                        break;
                    case 11:
                        beat.TupletNumerator = 11;
                        beat.TupletDenominator = 8;
                        break;
                    case 12:
                        beat.TupletNumerator = 12;
                        beat.TupletNumerator = 8;
                        beat.TupletDenominator = 8;
                        break;
                }
                NewSy();
                return true;
            }
            if (syData == "tb" || syData == "tbe")
            {
                var exact = syData == "tbe";
                // read points
                NewSy();
                if (_sy != AlphaTexSymbols.LParensis)
                {
                    Error("tremolobar-effect", AlphaTexSymbols.LParensis);
                    return false;
                }
                _allowNegatives = true;

                NewSy();
                while (_sy != AlphaTexSymbols.RParensis && _sy != AlphaTexSymbols.Eof)
                {
                    int offset;
                    int value;

                    if (exact)
                    {
                        if (_sy != AlphaTexSymbols.Number)
                        {
                            Error("tremolobar-effect", AlphaTexSymbols.Number);
                            return false;
                        }
                        offset = (int)_syData;

                        NewSy();
                        if (_sy != AlphaTexSymbols.Number)
                        {
                            Error("tremolobar-effect", AlphaTexSymbols.Number);
                            return false;
                        }
                        value = (int)_syData;
                    }
                    else
                    {
                        if (_sy != AlphaTexSymbols.Number)
                        {
                            Error("tremolobar-effect", AlphaTexSymbols.Number);
                            return false;
                        }
                        offset = 0;
                        value = (int)_syData;
                    }

                    beat.AddWhammyBarPoint(new BendPoint(offset, value));

                    NewSy();
                }

                while (beat.WhammyBarPoints.Count > 60)
                {
                    beat.RemoveWhammyBarPoint(beat.WhammyBarPoints.Count - 1);
                }

                // set positions
                if (!exact)
                {
                    var count = beat.WhammyBarPoints.Count;
                    var step = (60 / count);
                    var i = 0;
                    while (i < count)
                    {
                        beat.WhammyBarPoints[i].Offset = Math.Min(60, (i * step));
                        i++;
                    }
                }
                else
                {
                    beat.WhammyBarPoints.Sort((a, b) => a.Offset - b.Offset);
                }
                _allowNegatives = false;

                if (_sy != AlphaTexSymbols.RParensis)
                {
                    Error("tremolobar-effect", AlphaTexSymbols.RParensis);
                    return false;
                }
                NewSy();
                return true;
            }

            if (syData == "gr")
            {
                NewSy();
                if (_syData.ToString().ToLower() == "ob")
                {
                    beat.GraceType = GraceType.OnBeat;
                    NewSy();
                }
                else
                {
                    beat.GraceType = GraceType.BeforeBeat;
                }
                return true;
            }

            if (syData == "tp")
            {
                NewSy();
                var duration = Duration.Eighth;
                if (_sy == AlphaTexSymbols.Number)
                {
                    switch ((int)_syData)
                    {
                        case 8:
                            duration = Duration.Eighth;
                            break;
                        case 16:
                            duration = Duration.Sixteenth;
                            break;
                        case 32:
                            duration = Duration.ThirtySecond;
                            break;
                        default:
                            duration = Duration.Eighth;
                            break;
                    }
                    NewSy();
                }
                beat.TremoloSpeed = duration;

                return true;
            }

            return false;
        }

        private void Note(Beat beat)
        {
            // fret.string
            var syData = _syData.ToString().ToLower();
            if (_sy != AlphaTexSymbols.Number && !(_sy == AlphaTexSymbols.String
                && (syData == "x" || syData == "-")))
            {
                Error("note-fret", AlphaTexSymbols.Number);
            }

            var isDead = syData == "x";
            var isTie = syData == "-";
            int fret = (int)(isDead || isTie ? 0 : _syData);
            NewSy(); // Fret done

            if (_sy != AlphaTexSymbols.Dot)
            {
                Error("note", AlphaTexSymbols.Dot);
            }
            NewSy(); // dot done

            if (_sy != AlphaTexSymbols.Number)
            {
                Error("note-string", AlphaTexSymbols.Number);
            }
            int @string = (int)_syData;
            if (@string < 1 || @string > _track.Tuning.Length)
            {
                Error("note-string", AlphaTexSymbols.Number, false);
            }
            NewSy(); // string done

            // read effects
            var note = new Note();
            beat.AddNote(note);
            note.String = _track.Tuning.Length - (@string - 1);
            note.IsDead = isDead;
            note.IsTieDestination = isTie;
            if (!isTie)
            {
                note.Fret = fret;
            }

            NoteEffects(note);

        }
        private void NoteEffects(Note note)
        {
            if (_sy != AlphaTexSymbols.LBrace)
            {
                return;
            }
            NewSy();

            while (_sy == AlphaTexSymbols.String)
            {
                var syData = _syData.ToString().ToLower();
                _syData = syData;
                if (syData == "b" || syData == "be")
                {
                    var exact = (string)_syData == "be";
                    // read points
                    NewSy();
                    if (_sy != AlphaTexSymbols.LParensis)
                    {
                        Error("bend-effect", AlphaTexSymbols.LParensis);
                    }

                    NewSy();
                    while (_sy != AlphaTexSymbols.RParensis && _sy != AlphaTexSymbols.Eof)
                    {
                        var offset = 0;
                        var value = 0;
                        if (exact)
                        {
                            if (_sy != AlphaTexSymbols.Number)
                            {
                                Error("bend-effect-value", AlphaTexSymbols.Number);
                            }
                            offset = (int)_syData;

                            NewSy();
                            if (_sy != AlphaTexSymbols.Number)
                            {
                                Error("bend-effect-value", AlphaTexSymbols.Number);
                            }
                            value = (int)_syData;
                        }
                        else
                        {
                            if (_sy != AlphaTexSymbols.Number)
                            {
                                Error("bend-effect-value", AlphaTexSymbols.Number);
                            }
                            value = (int)_syData;
                        }

                        note.AddBendPoint(new BendPoint(offset, value));
                        NewSy();
                    }

                    while (note.BendPoints.Count > 60)
                    {
                        note.BendPoints.RemoveAt(note.BendPoints.Count - 1);
                    }

                    // set positions
                    if (exact)
                    {
                        note.BendPoints.Sort((a, b) => a.Offset - b.Offset);
                    }
                    else
                    {
                        var count = note.BendPoints.Count;
                        var step = 60 / (count - 1);
                        var i = 0;
                        while (i < count)
                        {
                            note.BendPoints[i].Offset = Math.Min(60, (i * step));
                            i++;
                        }
                    }


                    if (_sy != AlphaTexSymbols.RParensis)
                    {
                        Error("bend-effect", AlphaTexSymbols.RParensis);
                    }
                    NewSy();
                }
                else if (syData == "nh")
                {
                    note.HarmonicType = HarmonicType.Natural;
                    NewSy();
                }
                else if (syData == "ah")
                {
                    // todo: Artificial Key
                    note.HarmonicType = HarmonicType.Artificial;
                    NewSy();
                }
                else if (syData == "th")
                {
                    // todo: store tapped fret in data
                    note.HarmonicType = HarmonicType.Tap;
                    NewSy();
                }
                else if (syData == "ph")
                {
                    note.HarmonicType = HarmonicType.Pinch;
                    NewSy();
                }
                else if (syData == "sh")
                {
                    note.HarmonicType = HarmonicType.Semi;
                    NewSy();
                }
                else if (syData == "tr")
                {
                    NewSy();
                    if (_sy != AlphaTexSymbols.Number)
                    {
                        Error("trill-effect", AlphaTexSymbols.Number);
                    }
                    int fret = (int)_syData;
                    NewSy();

                    var duration = Duration.Sixteenth;
                    if (_sy == AlphaTexSymbols.Number)
                    {
                        switch ((int)_syData)
                        {
                            case 16:
                                duration = Duration.Sixteenth;
                                break;
                            case 32:
                                duration = Duration.ThirtySecond;
                                break;
                            case 64:
                                duration = Duration.SixtyFourth;
                                break;
                            default:
                                duration = Duration.Sixteenth;
                                break;
                        }
                        NewSy();
                    }

                    note.TrillValue = fret + note.StringTuning;
                    note.TrillSpeed = duration;
                }
                else if (syData == "v")
                {
                    NewSy();
                    note.Vibrato = VibratoType.Slight;
                }
                else if (syData == "sl")
                {
                    NewSy();
                    note.SlideType = SlideType.Legato;
                }
                else if (syData == "ss")
                {
                    NewSy();
                    note.SlideType = SlideType.Shift;
                }
                else if (syData == "h")
                {
                    NewSy();
                    note.IsHammerPullOrigin = true;
                }
                else if (syData == "g")
                {
                    NewSy();
                    note.IsGhost = true;
                }
                else if (syData == "ac")
                {
                    NewSy();
                    note.Accentuated = AccentuationType.Normal;
                }
                else if (syData == "hac")
                {
                    NewSy();
                    note.Accentuated = AccentuationType.Heavy;
                }
                else if (syData == "pm")
                {
                    NewSy();
                    note.IsPalmMute = true;
                }
                else if (syData == "st")
                {
                    NewSy();
                    note.IsStaccato = true;
                }
                else if (syData == "lr")
                {
                    NewSy();
                    note.IsLetRing = true;
                }
                else if (syData == "x")
                {
                    NewSy();
                    note.Fret = 0;
                    note.IsDead = true;
                }
                else if (syData == "lf")
                {
                    NewSy();
                    var finger = Fingers.Thumb;
                    if (_sy == AlphaTexSymbols.Number)
                    {
                        finger = ToFinger((int)_syData);
                        NewSy();
                    }
                    note.LeftHandFinger = finger;
                }
                else if (syData == "rf")
                {
                    NewSy();
                    var finger = Fingers.Thumb;
                    if (_sy == AlphaTexSymbols.Number)
                    {
                        finger = ToFinger((int)_syData);
                        NewSy();
                    }
                    note.RightHandFinger = finger;
                }
                else if (ApplyBeatEffect(note.Beat)) // also try beat effects
                {
                    // Success
                }
                else
                {
                    Error(syData, AlphaTexSymbols.String, false);
                }
            }

            if (_sy != AlphaTexSymbols.RBrace)
            {
                Error("note-effect", AlphaTexSymbols.RBrace, false);
            }
            NewSy();
        }

        private Fingers ToFinger(int syData)
        {
            switch (syData)
            {
                case 1:
                    return Fingers.Thumb;
                case 2:
                    return Fingers.IndexFinger;
                case 3:
                    return Fingers.MiddleFinger;
                case 4:
                    return Fingers.AnnularFinger;
                case 5:
                    return Fingers.LittleFinger;
            }
            return Fingers.Thumb;
        }

        private Duration ParseDuration(int duration)
        {
            switch (duration)
            {
                case -4: return Duration.QuadrupleWhole;
                case -2: return Duration.DoubleWhole;
                case 1: return Duration.Whole;
                case 2: return Duration.Half;
                case 4: return Duration.Quarter;
                case 8: return Duration.Eighth;
                case 16: return Duration.Sixteenth;
                case 32: return Duration.ThirtySecond;
                case 64: return Duration.SixtyFourth;
                case 128: return Duration.OneHundredTwentyEighth;
                default: return Duration.Quarter;
            }
        }

        private void BarMeta(Bar bar)
        {
            var master = bar.MasterBar;
            while (_sy == AlphaTexSymbols.MetaCommand)
            {
                var syData = _syData.ToString().ToLower();
                if (syData == "ts")
                {
                    NewSy();
                    if (_sy != AlphaTexSymbols.Number)
                    {
                        Error("timesignature-numerator", AlphaTexSymbols.Number);
                    }
                    master.TimeSignatureNumerator = (int)_syData;
                    NewSy();
                    if (_sy != AlphaTexSymbols.Number)
                    {
                        Error("timesignature-denominator", AlphaTexSymbols.Number);
                    }
                    master.TimeSignatureDenominator = (int)_syData;
                }
                else if (syData == "ro")
                {
                    master.IsRepeatStart = true;
                }
                else if (syData == "rc")
                {
                    NewSy();
                    if (_sy != AlphaTexSymbols.Number)
                    {
                        Error("repeatclose", AlphaTexSymbols.Number);
                    }
                    master.RepeatCount = ((int)_syData) - 1;
                }
                else if (syData == "ks")
                {
                    NewSy();
                    if (_sy != AlphaTexSymbols.String)
                    {
                        Error("keysignature", AlphaTexSymbols.String);
                    }
                    master.KeySignature = ParseKeySignature(_syData.ToString().ToLower());
                }
                else if (syData == "clef")
                {
                    NewSy();
                    if (_sy != AlphaTexSymbols.String && _sy != AlphaTexSymbols.Tuning)
                    {
                        Error("clef", AlphaTexSymbols.String);
                    }
                    bar.Clef = ParseClef(_syData.ToString().ToLower());
                }
                else if (syData == "tempo")
                {
                    NewSy();
                    if (_sy != AlphaTexSymbols.Number)
                    {
                        Error("tempo", AlphaTexSymbols.Number);
                    }
                    var tempoAutomation = new Automation();
                    tempoAutomation.IsLinear = true;
                    tempoAutomation.Type = AutomationType.Tempo;
                    tempoAutomation.Value = (float)_syData;
                    master.TempoAutomation = tempoAutomation;
                }
                else
                {
                    Error("measure-effects", AlphaTexSymbols.String, false);
                }
                NewSy();
            }
        }

        #endregion
    }

}<|MERGE_RESOLUTION|>--- conflicted
+++ resolved
@@ -77,21 +77,12 @@
             if (symbolError)
             {
                 e = new AlphaTexException(_curChPos, nonterm, expected, _sy);
-<<<<<<< HEAD
             }
             else
             {
                 e = new AlphaTexException(_curChPos, nonterm, expected, expected, _syData);
             }
-            Console.WriteLine(e.Message);
-=======
-            }
-            else
-            {
-                e = new AlphaTexException(_curChPos, nonterm, expected, expected, _syData);
-            }
             Logger.Error(Name, e.Message);
->>>>>>> 6e848904
             throw e;
         }
 
