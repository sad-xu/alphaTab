﻿/*
 * This file is part of alphaTab.
 * Copyright (c) 2014, Daniel Kuschny and Contributors, All rights reserved.
 * 
 * This library is free software; you can redistribute it and/or
 * modify it under the terms of the GNU Lesser General Public
 * License as published by the Free Software Foundation; either
 * version 3.0 of the License, or at your option any later version.
 * 
 * This library is distributed in the hope that it will be useful,
 * but WITHOUT ANY WARRANTY; without even the implied warranty of
 * MERCHANTABILITY or FITNESS FOR A PARTICULAR PURPOSE.  See the GNU
 * Lesser General Public License for more details.
 * 
 * You should have received a copy of the GNU Lesser General Public
 * License along with this library.
 */
using System;
using AlphaTab.Collections;
using AlphaTab.Model;
using AlphaTab.Platform;
using AlphaTab.Platform.Model;
using AlphaTab.Util;

namespace AlphaTab.Importer
{
    public class Gp3To5Importer : ScoreImporter
    {
        private const string VersionString = "FICHIER GUITAR PRO ";

        private int _versionNumber;

        private Score _score;

        private TripletFeel _globalTripletFeel;

        private FastList<int> _lyricsIndex;
        private FastList<string> _lyrics;

        private int _barCount;
        private int _trackCount;

        private FastList<PlaybackInformation> _playbackInfos;

        public override string Name { get { return "Guitar Pro 3-5"; } }
<<<<<<< HEAD

=======
>>>>>>> 6e848904
        public override Score ReadScore()
        {
            ReadVersion();

            _score = new Score();

            // basic song info
            ReadScoreInformation();

            // triplet feel before Gp5
            if (_versionNumber < 500)
            {
                _globalTripletFeel = ReadBool() ? TripletFeel.Triplet8th : TripletFeel.NoTripletFeel;
            }

            // beat lyrics
            if (_versionNumber >= 400)
            {
                ReadLyrics();
            }

            // rse master settings since GP5.1
            if (_versionNumber >= 510)
            {
                // master volume (4)
                // master effect (4)
                // master equalizer (10)
                // master equalizer preset (1)
                Data.Skip(19);
            }

            // page setup since GP5
            if (_versionNumber >= 500)
            {
                ReadPageSetup();
                _score.TempoLabel = ReadStringIntByte();
            }

            // tempo stuff
            _score.Tempo = ReadInt32();
            if (_versionNumber >= 510)
            {
                ReadBool(); // hide tempo?
            }
            // keysignature and octave
            /* var keySignature = */
            ReadInt32();
            if (_versionNumber >= 400)
            {
                /* octave = */
                Data.ReadByte();
            }

            ReadPlaybackInfos();

            // repetition stuff
            if (_versionNumber >= 500)
            {
                // "Coda" bar index (2)
                // "Double Coda" bar index (2)
                // "Segno" bar index (2)
                // "Segno Segno" bar index (2)
                // "Fine" bar index (2)
                // "Da Capo" bar index (2)
                // "Da Capo al Coda" bar index (2)
                // "Da Capo al Double Coda" bar index (2)
                // "Da Capo al Fine" bar index (2)
                // "Da Segno" bar index (2)
                // "Da Segno al Coda" bar index (2)
                // "Da Segno al Double Coda" bar index (2)
                // "Da Segno al Fine "bar index (2)
                // "Da Segno Segno" bar index (2)
                // "Da Segno Segno al Coda" bar index (2)
                // "Da Segno Segno al Double Coda" bar index (2)
                // "Da Segno Segno al Fine" bar index (2)
                // "Da Coda" bar index (2)
                // "Da Double Coda" bar index (2)
                Data.Skip(38);
                // unknown (4)
                Data.Skip(4);
            }

            // contents
            _barCount = ReadInt32();
            _trackCount = ReadInt32();

            ReadMasterBars();
            ReadTracks();
            ReadBars();

            _score.Finish();

            return _score;
        }

        public void ReadVersion()
        {
            string version = ReadStringByteLength(30);
            if (!version.StartsWith("FICHIER GUITAR PRO "))
            {
                throw new UnsupportedFormatException();
            }

            version = version.Substring(VersionString.Length + 1);
            int dot = version.IndexOf('.');

            _versionNumber = (100 * Std.ParseInt(version.Substring(0, dot))) + Std.ParseInt(version.Substring(dot + 1));

            Logger.Info(Name, "Guitar Pro version " + version + " detected");
        }

        public void ReadScoreInformation()
        {
            _score.Title = ReadStringIntUnused();
            _score.SubTitle = ReadStringIntUnused();
            _score.Artist = ReadStringIntUnused();
            _score.Album = ReadStringIntUnused();
            _score.Words = ReadStringIntUnused();

            _score.Music = (_versionNumber >= 500) ? ReadStringIntUnused() : _score.Words;

            _score.Copyright = ReadStringIntUnused();
            _score.Tab = ReadStringIntUnused();
            _score.Instructions = ReadStringIntUnused();
            int noticeLines = ReadInt32();
            var notice = new StringBuilder();
            for (int i = 0; i < noticeLines; i++)
            {
                if (i > 0) notice.AppendLine();
                notice.Append(ReadStringIntUnused());
            }
            _score.Notices = notice.ToString();
        }

        public void ReadLyrics()
        {
            _lyrics = new FastList<string>();
            _lyricsIndex = new FastList<int>();

            ReadInt32();
            for (int i = 0; i < 5; i++)
            {
                _lyricsIndex.Add(ReadInt32() - 1);
                _lyrics.Add(ReadStringInt());
            }
        }

        public void ReadPageSetup()
        {
            // Page Width (4)
            // Page Heigth (4)
            // Padding Left (4)
            // Padding Right (4)
            // Padding Top (4)
            // Padding Bottom (4)
            // Size Proportion(4)
            // Header and Footer display flags (2)
            Data.Skip(30);
            // title format
            // subtitle format
            // artist format
            // album format
            // words format
            // music format
            // words and music format
            // copyright format
            // pagpublic enumber format
            for (int i = 0; i < 10; i++)
            {
                ReadStringIntByte();
            }
        }

        public void ReadPlaybackInfos()
        {
            _playbackInfos = new FastList<PlaybackInformation>();
            for (int i = 0; i < 64; i++)
            {
                PlaybackInformation info = new PlaybackInformation();
                info.PrimaryChannel = i;
                info.SecondaryChannel = i;
                info.Program = ReadInt32();

                info.Volume = Data.ReadByte();
                info.Balance = Data.ReadByte();
                Data.Skip(6);

                _playbackInfos.Add(info);
            }
        }

        public void ReadMasterBars()
        {
            for (int i = 0; i < _barCount; i++)
            {
                ReadMasterBar();
            }
        }

        public void ReadMasterBar()
        {
            MasterBar previousMasterBar = default(MasterBar);
            if (_score.MasterBars.Count > 0)
            {
                previousMasterBar = _score.MasterBars[_score.MasterBars.Count - 1];
            }

            MasterBar newMasterBar = new MasterBar();
            int flags = Data.ReadByte();

            // time signature
            if ((flags & 0x01) != 0)
            {
                newMasterBar.TimeSignatureNumerator = Data.ReadByte();
            }
            else if (previousMasterBar != null)
            {
                newMasterBar.TimeSignatureNumerator = previousMasterBar.TimeSignatureNumerator;
            }
            if ((flags & 0x02) != 0)
            {
                newMasterBar.TimeSignatureDenominator = Data.ReadByte();
            }
            else if (previousMasterBar != null)
            {
                newMasterBar.TimeSignatureDenominator = previousMasterBar.TimeSignatureDenominator;
            }

            // repeatings
            newMasterBar.IsRepeatStart = (flags & 0x04) != 0;
            if ((flags & 0x08) != 0)
            {
                newMasterBar.RepeatCount = Data.ReadByte() + (_versionNumber >= 500 ? 0 : 1);
            }

            // alternate endings
            if ((flags & 0x10) != 0)
            {
                if (_versionNumber < 500)
                {
                    MasterBar currentMasterBar = previousMasterBar;
                    // get the already existing alternatives to ignore them 
                    int existentAlternatives = 0;
                    while (currentMasterBar != null)
                    {
                        // found another repeat ending?
                        if (currentMasterBar.IsRepeatEnd && currentMasterBar != previousMasterBar)
                            break;
                        // found the opening?
                        if (currentMasterBar.IsRepeatStart)
                            break;

                        existentAlternatives |= currentMasterBar.AlternateEndings;

                        currentMasterBar = currentMasterBar.PreviousMasterBar;
                    }

                    // now calculate the alternative for this bar
                    var repeatAlternative = 0;
                    var repeatMask = Data.ReadByte();
                    for (var i = 0; i < 8; i++)
                    {
                        // only add the repeating if it is not existing
                        var repeating = (1 << i);
                        if (repeatMask > i && (existentAlternatives & repeating) == 0)
                        {
                            repeatAlternative |= repeating;
                        }
                    }


                    newMasterBar.AlternateEndings = (byte)repeatAlternative;
                }
                else
                {
                    newMasterBar.AlternateEndings = (byte)Data.ReadByte();
                }
            }

            // marker
            if ((flags & 0x20) != 0)
            {
                Section section = new Section();
                section.Text = ReadStringIntByte();
                section.Marker = "";
                ReadColor();
                newMasterBar.Section = section;
            }

            // keysignature
            if ((flags & 0x40) != 0)
            {
                newMasterBar.KeySignature = Data.ReadSignedByte();
                newMasterBar.KeySignatureType = (KeySignatureType)Data.ReadByte();
            }
            else if (previousMasterBar != null)
            {
                newMasterBar.KeySignature = previousMasterBar.KeySignature;
                newMasterBar.KeySignatureType = previousMasterBar.KeySignatureType;
            }

            if ((_versionNumber >= 500) && ((flags & 0x03) != 0))
            {
                Data.Skip(4);
            }

            // better alternate ending mask in GP5
            if ((_versionNumber >= 500) && ((flags & 0x10) == 0))
            {
                newMasterBar.AlternateEndings = (byte)Data.ReadByte();
            }

            // tripletfeel
            if (_versionNumber >= 500)
            {
                var tripletFeel = Data.ReadByte();
                switch (tripletFeel)
                {
                    case 1:
                        newMasterBar.TripletFeel = TripletFeel.Triplet8th;
                        break;
                    case 2:
                        newMasterBar.TripletFeel = TripletFeel.Triplet16th;
                        break;
                }

                Data.ReadByte();
            }
            else
            {
                newMasterBar.TripletFeel = _globalTripletFeel;
            }

            newMasterBar.IsDoubleBar = (flags & 0x80) != 0;
            _score.AddMasterBar(newMasterBar);
        }

        public void ReadTracks()
        {
            for (int i = 0; i < _trackCount; i++)
            {
                ReadTrack();
            }
        }

        public void ReadTrack()
        {
            var newTrack = new Track(1);
            _score.AddTrack(newTrack);


            var flags = Data.ReadByte();
            newTrack.Name = ReadStringByteLength(40);
            newTrack.IsPercussion = (flags & 0x01) != 0;

            var stringCount = ReadInt32();
            var tuning = new FastList<int>();
            for (int i = 0; i < 7; i++)
            {
                var stringTuning = ReadInt32();
                if (stringCount > i)
                {
                    tuning.Add(stringTuning);
                }
            }
            newTrack.Tuning = tuning.ToArray();

            var port = ReadInt32();
            var index = ReadInt32() - 1;
            var effectChannel = ReadInt32() - 1;
            Data.Skip(4); // Fretcount
            if (index >= 0 && index < _playbackInfos.Count)
            {
                var info = _playbackInfos[index];
                info.Port = port;
                info.IsSolo = (flags & 0x10) != 0;
                info.IsMute = (flags & 0x20) != 0;
                info.SecondaryChannel = effectChannel;

                newTrack.PlaybackInfo = info;
            }

            newTrack.Capo = ReadInt32();
            newTrack.Color = ReadColor();

            if (_versionNumber >= 500)
            {
                // flags for 
                //  0x01 -> show tablature
                //  0x02 -> show standard notation
                Data.ReadByte();
                // flags for
                //  0x02 -> auto let ring
                //  0x04 -> auto brush
                Data.ReadByte();

                // unknown
                Data.Skip(43);
            }

            // unknown
            if (_versionNumber >= 510)
            {
                Data.Skip(4);
                ReadStringIntByte();
                ReadStringIntByte();
            }
        }

        public void ReadBars()
        {
            for (int i = 0; i < _barCount; i++)
            {
                for (int t = 0; t < _trackCount; t++)
                {
                    ReadBar(_score.Tracks[t]);
                }
            }
        }

        public void ReadBar(Track track)
        {
            var newBar = new Bar();
            if (track.IsPercussion)
            {
                newBar.Clef = Clef.Neutral;
            }
            track.AddBarToStaff(0, newBar);

            var voiceCount = 1;
            if (_versionNumber >= 500)
            {
                Data.ReadByte();
                voiceCount = 2;
            }

            for (int v = 0; v < voiceCount; v++)
            {
                ReadVoice(track, newBar);
            }
        }

        public void ReadVoice(Track track, Bar bar)
        {
            var beatCount = ReadInt32();
            if (beatCount == 0)
            {
                return;
            }

            var newVoice = new Voice();
            bar.AddVoice(newVoice);

            for (int i = 0; i < beatCount; i++)
            {
                ReadBeat(track, bar, newVoice);
            }
        }

        public void ReadBeat(Track track, Bar bar, Voice voice)
        {
            var newBeat = new Beat();
            var flags = Data.ReadByte();

            if ((flags & 0x01) != 0)
            {
                newBeat.Dots = 1;
            }

            if ((flags & 0x40) != 0)
            {
                var type = Data.ReadByte();
                newBeat.IsEmpty = (type & 0x02) == 0;
            }
            voice.AddBeat(newBeat);

            var duration = Data.ReadSignedByte();
            switch (duration)
            {
                case -2:
                    newBeat.Duration = Duration.Whole;
                    break;
                case -1:
                    newBeat.Duration = Duration.Half;
                    break;
                case 0:
                    newBeat.Duration = Duration.Quarter;
                    break;
                case 1:
                    newBeat.Duration = Duration.Eighth;
                    break;
                case 2:
                    newBeat.Duration = Duration.Sixteenth;
                    break;
                case 3:
                    newBeat.Duration = Duration.ThirtySecond;
                    break;
                case 4:
                    newBeat.Duration = Duration.SixtyFourth;
                    break;
                default:
                    newBeat.Duration = Duration.Quarter;
                    break;
            }

            if ((flags & 0x20) != 0)
            {
                newBeat.TupletNumerator = ReadInt32();
                switch (newBeat.TupletNumerator)
                {
                    case 1:
                        newBeat.TupletDenominator = 1;
                        break;
                    case 3:
                        newBeat.TupletDenominator = 2;
                        break;
                    case 5:
                    case 6:
                    case 7:
                        newBeat.TupletDenominator = 4;
                        break;
                    case 9:
                    case 10:
                    case 11:
                    case 12:
                    case 13:
                        newBeat.TupletDenominator = 8;
                        break;
                    case 2:
                    case 4:
                    case 8:
                        break;
                    default:
                        newBeat.TupletNumerator = 1;
                        newBeat.TupletDenominator = 1;
                        break;
                }
            }

            if ((flags & 0x02) != 0)
            {
                ReadChord(newBeat);
            }

            if ((flags & 0x04) != 0)
            {
                newBeat.Text = ReadStringIntUnused();
            }

            if ((flags & 0x08) != 0)
            {
                ReadBeatEffects(newBeat);
            }

            if ((flags & 0x10) != 0)
            {
                ReadMixTableChange(newBeat);
            }

            var stringFlags = Data.ReadByte();
            for (int i = 6; i >= 0; i--)
            {
                if ((stringFlags & (1 << i)) != 0 && (6 - i) < track.Tuning.Length)
                {
                    ReadNote(track, bar, voice, newBeat, (6 - i));
                }
            }

            if (_versionNumber >= 500)
            {
                Data.ReadByte();
                var flag = Data.ReadByte();
                if ((flag & 0x08) != 0)
                {
                    Data.ReadByte();
                }
            }
        }

        public void ReadChord(Beat beat)
        {
            var chord = new Chord();
            var chordId = Std.NewGuid();
            if (_versionNumber >= 500)
            {
                Data.Skip(17);
                chord.Name = ReadStringByteLength(21);
                Data.Skip(4);
                chord.FirstFret = ReadInt32();
                for (int i = 0; i < 7; i++)
                {
                    var fret = ReadInt32();
                    if (i < chord.Strings.Count)
                    {
                        chord.Strings.Add(fret);
                    }
                }
                Data.Skip(32);
            }
            else
            {
                if (Data.ReadByte() != 0) // mode1?
                {
                    // gp4
                    if (_versionNumber >= 400)
                    {
                        // Sharp (1)
                        // Unused (3)
                        // Root (1)
                        // Major/Minor (1)
                        // Nin,Eleven or Thirteen (1)
                        // Bass (4)
                        // Diminished/Augmented (4)
                        // Add (1)
                        Data.Skip(16);
                        chord.Name = (ReadStringByteLength(21));
                        // Unused (2)
                        // Fifth (1)
                        // Ninth (1)
                        // Eleventh (1)
                        Data.Skip(4);
                        chord.FirstFret = (ReadInt32());
                        for (int i = 0; i < 7; i++)
                        {
                            var fret = ReadInt32();
                            if (i < chord.Strings.Count)
                            {
                                chord.Strings.Add(fret);
                            }
                        }
                        // number of barres (1)
                        // Fret of the barre (5)
                        // Barree end (5)
                        // Omission1,3,5,7,9,11,13 (7)
                        // Unused (1)
                        // Fingering (7)
                        // Show Diagram Fingering (1)
                        // ??
                        Data.Skip(32);
                    }
                    else
                    {
                        // unknown
                        Data.Skip(25);
                        chord.Name = ReadStringByteLength(34);
                        chord.FirstFret = ReadInt32();
                        for (int i = 0; i < 6; i++)
                        {
                            var fret = ReadInt32();
                            chord.Strings.Add(fret);
                        }
                        // unknown
                        Data.Skip(36);
                    }
                }
                else
                {
                    int strings = _versionNumber >= 406 ? 7 : 6;

                    chord.Name = ReadStringIntByte();
                    chord.FirstFret = ReadInt32();
                    if (chord.FirstFret > 0)
                    {
                        for (int i = 0; i < strings; i++)
                        {
                            var fret = ReadInt32();
                            if (i < chord.Strings.Count)
                            {
                                chord.Strings.Add(fret);
                            }
                        }
                    }
                }
            }


            if (!string.IsNullOrEmpty(chord.Name))
            {
                beat.ChordId = chordId;
                beat.Voice.Bar.Staff.Track.Chords[beat.ChordId] = chord;
            }
        }

        public void ReadBeatEffects(Beat beat)
        {
            var flags = Data.ReadByte();
            var flags2 = 0;
            if (_versionNumber >= 400)
            {
                flags2 = Data.ReadByte();
            }

            beat.FadeIn = (flags & 0x10) != 0;
            if ( (_versionNumber < 400 && (flags & 0x01) != 0) || (flags & 0x02) != 0)
            {
                beat.Vibrato = VibratoType.Slight;
            }
            beat.HasRasgueado = (flags2 & 0x01) != 0;

            if ((flags & 0x20) != 0 && _versionNumber >= 400)
            {
                var slapPop = Data.ReadSignedByte();
                switch (slapPop)
                {
                    case 1:
                        beat.Tap = true;
                        break;
                    case 2:
                        beat.Slap = true;
                        break;
                    case 3:
                        beat.Pop = true;
                        break;
                }
            }
            else if ((flags & 0x20) != 0)
            {
                var slapPop = Data.ReadSignedByte();
                switch (slapPop)
                {
                    case 1:
                        beat.Tap = true;
                        break;
                    case 2:
                        beat.Slap = true;
                        break;
                    case 3:
                        beat.Pop = true;
                        break;
                }
                Data.Skip(4);
            }

            if ((flags2 & 0x04) != 0)
            {
                ReadTremoloBarEffect(beat);
            }

            if ((flags & 0x40) != 0)
            {
                int strokeUp;
                int strokeDown;

                if (_versionNumber < 500)
                {
                    strokeDown = Data.ReadByte();
                    strokeUp = Data.ReadByte();
                }
                else
                {
                    strokeUp = Data.ReadByte();
                    strokeDown = Data.ReadByte();
                }

                if (strokeUp > 0)
                {
                    beat.BrushType = BrushType.BrushUp;
                    beat.BrushDuration = ToStrokeValue(strokeUp);
                }
                else if (strokeDown > 0)
                {
                    beat.BrushType = BrushType.BrushDown;
                    beat.BrushDuration = ToStrokeValue(strokeDown);
                }
            }

            if ((flags2 & 0x02) != 0)
            {
                switch (Data.ReadSignedByte())
                {
                    case 0:
                        beat.PickStroke = PickStrokeType.None;
                        break;
                    case 1:
                        beat.PickStroke = PickStrokeType.Up;
                        break;
                    case 2:
                        beat.PickStroke = PickStrokeType.Down;
                        break;
                }
            }
        }

        public void ReadTremoloBarEffect(Beat beat)
        {
            Data.ReadByte(); // type
            ReadInt32(); // value
            var pointCount = ReadInt32();
            if (pointCount > 0)
            {
                for (int i = 0; i < pointCount; i++)
                {
                    var point = new BendPoint();
                    point.Offset = ReadInt32(); // 0...60
                    point.Value = ReadInt32() / BendStep; // 0..12 (amount of quarters)
                    ReadBool(); // vibrato
                    beat.AddWhammyBarPoint(point);
                }
            }
        }

        private static int ToStrokeValue(int value)
        {
            switch (value)
            {
                case 1:
                    return 30;
                case 2:
                    return 30;
                case 3:
                    return 60;
                case 4:
                    return 120;
                case 5:
                    return 240;
                case 6:
                    return 480;
                default:
                    return 0;
            }
        }

        public void ReadMixTableChange(Beat beat)
        {
            var tableChange = new MixTableChange();
            tableChange.Instrument = Data.ReadByte();
            if (_versionNumber >= 500)
            {
                Data.Skip(16); // Rse Info 
            }
            tableChange.Volume = Data.ReadSignedByte();
            tableChange.Balance = Data.ReadSignedByte();
            var chorus = Data.ReadSignedByte();
            var reverb = Data.ReadSignedByte();
            var phaser = Data.ReadSignedByte();
            var tremolo = Data.ReadSignedByte();
            if (_versionNumber >= 500)
            {
                tableChange.TempoName = ReadStringIntByte();
            }
            tableChange.Tempo = ReadInt32();

            // durations
            if (tableChange.Volume >= 0)
            {
                Data.ReadByte();
            }

            if (tableChange.Balance >= 0)
            {
                Data.ReadByte();
            }

            if (chorus >= 0)
            {
                Data.ReadByte();
            }

            if (reverb >= 0)
            {
                Data.ReadByte();
            }

            if (phaser >= 0)
            {
                Data.ReadByte();
            }

            if (tremolo >= 0)
            {
                Data.ReadByte();
            }

            if (tableChange.Tempo >= 0)
            {
                tableChange.Duration = Data.ReadSignedByte();
                if (_versionNumber >= 510)
                {
                    Data.ReadByte(); // hideTempo (bool)
                }
            }

            if (_versionNumber >= 400)
            {
                Data.ReadByte(); // all tracks flag
            }

            // unknown
            if (_versionNumber >= 500)
            {
                Data.ReadByte();
            }
            // unknown
            if (_versionNumber >= 510)
            {
                ReadStringIntByte();
                ReadStringIntByte();
            }

            if (tableChange.Volume >= 0)
            {
                var volumeAutomation = new Automation();
                volumeAutomation.IsLinear = true;
                volumeAutomation.Type = AutomationType.Volume;
                volumeAutomation.Value = tableChange.Volume;
                beat.Automations.Add(volumeAutomation);
            }

            if (tableChange.Balance >= 0)
            {
                var balanceAutomation = new Automation();
                balanceAutomation.IsLinear = true;
                balanceAutomation.Type = AutomationType.Balance;
                balanceAutomation.Value = tableChange.Balance;
                beat.Automations.Add(balanceAutomation);
            }

            if (tableChange.Instrument >= 0)
            {
                var instrumentAutomation = new Automation();
                instrumentAutomation.IsLinear = true;
                instrumentAutomation.Type = AutomationType.Instrument;
                instrumentAutomation.Value = tableChange.Instrument;
                beat.Automations.Add(instrumentAutomation);
            }

            if (tableChange.Tempo >= 0)
            {
                var tempoAutomation = new Automation();
                tempoAutomation.IsLinear = true;
                tempoAutomation.Type = AutomationType.Tempo;
                tempoAutomation.Value = tableChange.Tempo;
                beat.Automations.Add(tempoAutomation);

                beat.Voice.Bar.MasterBar.TempoAutomation = tempoAutomation;
            }
        }

        public void ReadNote(Track track, Bar bar, Voice voice, Beat beat, int stringIndex)
        {
            var newNote = new Note();
            newNote.String = track.Tuning.Length - stringIndex;

            var flags = Data.ReadByte();
            if ((flags & 0x02) != 0)
            {
                newNote.Accentuated = AccentuationType.Heavy;
            }
            else if ((flags & 0x40) != 0)
            {
                newNote.Accentuated = AccentuationType.Normal;
            }

            newNote.IsGhost = ((flags & 0x04) != 0);
            if ((flags & 0x20) != 0)
            {
                var noteType = Data.ReadByte();
                if (noteType == 3)
                {
                    newNote.IsDead = true;
                }
                else if (noteType == 2)
                {
                    newNote.IsTieDestination = true;
                }
            }

            if ((flags & 0x01) != 0 && _versionNumber < 500)
            {
                Data.ReadByte(); // duration 
                Data.ReadByte();  // tuplet
            }

            if ((flags & 0x10) != 0)
            {
                var dynamicNumber = Data.ReadSignedByte();
                newNote.Dynamic = ToDynamicValue(dynamicNumber);
                beat.Dynamic = newNote.Dynamic;
            }

            if ((flags & 0x20) != 0)
            {
                newNote.Fret = Data.ReadSignedByte();
            }

            if ((flags & 0x80) != 0)
            {
                newNote.LeftHandFinger = (Fingers)Data.ReadSignedByte();
                newNote.RightHandFinger = (Fingers)Data.ReadSignedByte();
                newNote.IsFingering = true;
            }

            if (_versionNumber >= 500)
            {
                if ((flags & 0x01) != 0)
                {
                    newNote.DurationPercent = ReadDouble();
                }
                var flags2 = Data.ReadByte();
                newNote.AccidentalMode = (flags2 & 0x02) != 0
                    ? NoteAccidentalMode.SwapAccidentals
                    : NoteAccidentalMode.Default;
            }

            beat.AddNote(newNote);
            if ((flags & 0x08) != 0)
            {
                ReadNoteEffects(track, voice, beat, newNote);
            }
        }

        public DynamicValue ToDynamicValue(int value)
        {
            switch (value)
            {
                case 1:
                    return DynamicValue.PPP;
                case 2:
                    return DynamicValue.PP;
                case 3:
                    return DynamicValue.P;
                case 4:
                    return DynamicValue.MP;
                case 5:
                    return DynamicValue.MF;
                case 6:
                    return DynamicValue.F;
                case 7:
                    return DynamicValue.FF;
                case 8:
                    return DynamicValue.FFF;
                default:
                    return DynamicValue.F;
            }
        }

        public void ReadNoteEffects(Track track, Voice voice, Beat beat, Note note)
        {
            var flags = Data.ReadByte();
            var flags2 = 0;
            if (_versionNumber >= 400)
            {
                flags2 = Data.ReadByte();
            }

            if ((flags & 0x01) != 0)
            {
                ReadBend(note);
            }

            if ((flags & 0x10) != 0)
            {
                ReadGrace(voice, note);
            }

            if ((flags2 & 0x04) != 0)
            {
                ReadTremoloPicking(beat);
            }

            if ((flags2 & 0x08) != 0)
            {
                ReadSlide(note);
            }
            else if (_versionNumber < 400)
            {
                if ((flags & 0x04) != 0)
                {
                    note.SlideType = SlideType.Shift;
                }
            }

            if ((flags2 & 0x10) != 0)
            {
                ReadArtificialHarmonic(note);
            }
            else if (_versionNumber < 400)
            {
                if ((flags & 0x04) != 0)
                {
                    note.HarmonicType = HarmonicType.Natural;
                    note.HarmonicValue = DeltaFretToHarmonicValue(note.Fret);
                }
                if ((flags & 0x08) != 0)
                {
                    note.HarmonicType = HarmonicType.Artificial;
                }
            }

            if ((flags2 & 0x20) != 0)
            {
                ReadTrill(note);
            }

            note.IsLetRing = (flags & 0x08) != 0;
            note.IsHammerPullOrigin = (flags & 0x02) != 0;
            if ((flags2 & 0x40) != 0)
            {
                note.Vibrato = VibratoType.Slight;
            }
            note.IsPalmMute = (flags2 & 0x02) != 0;
            note.IsStaccato = (flags2 & 0x01) != 0;
        }

        private const int BendStep = 25;
        public void ReadBend(Note note)
        {
            Data.ReadByte(); // type
            ReadInt32(); // value
            var pointCount = ReadInt32();
            if (pointCount > 0)
            {
                for (int i = 0; i < pointCount; i++)
                {
                    var point = new BendPoint();
                    point.Offset = ReadInt32(); // 0...60
                    point.Value = ReadInt32() / BendStep; // 0..12 (amount of quarters)
                    ReadBool(); // vibrato
                    note.AddBendPoint(point);
                }
            }
        }

        public void ReadGrace(Voice voice, Note note)
        {
            var graceBeat = new Beat();
            var graceNote = new Note();
            graceNote.String = note.String;
            graceNote.Fret = Data.ReadSignedByte();
            graceBeat.Duration = Duration.ThirtySecond;
            graceBeat.Dynamic = ToDynamicValue(Data.ReadSignedByte());
            var transition = Data.ReadSignedByte();
            switch (transition)
            {
                case 0: // none
                    break;
                case 1:
                    graceNote.SlideType = SlideType.Legato;
                    graceNote.SlideTarget = note;
                    break;
                case 2: // bend
                    break;
                case 3: // hammer
                    graceNote.IsHammerPullOrigin = true;
                    break;
            }
            graceNote.Dynamic = graceBeat.Dynamic;
            Data.Skip(1); // duration

            if (_versionNumber < 500)
            {
                graceBeat.GraceType = GraceType.BeforeBeat;
            }
            else
            {
                var flags = Data.ReadByte();
                graceNote.IsDead = (flags & 0x01) != 0;
                graceBeat.GraceType = (flags & 0x02) != 0 ? GraceType.OnBeat : GraceType.BeforeBeat;
            }

            graceBeat.AddNote(graceNote);
            voice.AddGraceBeat(graceBeat);
        }

        public void ReadTremoloPicking(Beat beat)
        {
            var speed = Data.ReadByte();
            switch (speed)
            {
                case 1:
                    beat.TremoloSpeed = Duration.Eighth;
                    break;
                case 2:
                    beat.TremoloSpeed = Duration.Sixteenth;
                    break;
                case 3:
                    beat.TremoloSpeed = Duration.ThirtySecond;
                    break;
            }
        }

        public void ReadSlide(Note note)
        {
            if (_versionNumber >= 500)
            {
                var type = Data.ReadSignedByte();
                switch (type)
                {
                    case 1:
                        note.SlideType = SlideType.Shift;
                        break;
                    case 2:
                        note.SlideType = SlideType.Legato;
                        break;
                    case 4:
                        note.SlideType = SlideType.OutDown;
                        break;
                    case 8:
                        note.SlideType = SlideType.OutUp;
                        break;
                    case 16:
                        note.SlideType = SlideType.IntoFromBelow;
                        break;
                    case 32:
                        note.SlideType = SlideType.IntoFromAbove;
                        break;
                    default:
                        note.SlideType = SlideType.None;
                        break;
                }
            }
            else
            {
                var type = Data.ReadSignedByte();
                switch (type)
                {
                    case 1:
                        note.SlideType = SlideType.Shift;
                        break;
                    case 2:
                        note.SlideType = SlideType.Legato;
                        break;
                    case 3:
                        note.SlideType = SlideType.OutDown;
                        break;
                    case 4:
                        note.SlideType = SlideType.OutUp;
                        break;
                    case -1:
                        note.SlideType = SlideType.IntoFromBelow;
                        break;
                    case -2:
                        note.SlideType = SlideType.IntoFromAbove;
                        break;
                    default:
                        note.SlideType = SlideType.None;
                        break;
                }
            }
        }

        public void ReadArtificialHarmonic(Note note)
        {
            var type = Data.ReadByte();
            if (_versionNumber >= 500)
            {
                switch (type)
                {
                    case 1:
                        note.HarmonicType = HarmonicType.Natural;
                        note.HarmonicValue = DeltaFretToHarmonicValue(note.Fret);
                        break;
                    case 2:
                        // ReSharper disable UnusedVariable
                        var harmonicTone = Data.ReadByte();
                        var harmonicKey = Data.ReadByte();
                        var harmonicOctaveOffset = Data.ReadByte();
                        note.HarmonicType = HarmonicType.Artificial;
                        // ReSharper restore UnusedVariable
                        break;
                    // TODO: how to calculate the harmonic value? 
                    case 3:
                        note.HarmonicType = HarmonicType.Tap;
                        note.HarmonicValue = DeltaFretToHarmonicValue(Data.ReadByte());
                        break;
                    case 4:
                        note.HarmonicType = HarmonicType.Pinch;
                        note.HarmonicValue = 12;
                        break;
                    case 5:
                        note.HarmonicType = HarmonicType.Semi;
                        note.HarmonicValue = 12;
                        break;
                }
            }
            else if (_versionNumber >= 400)
            {
                switch (type)
                {
                    case 1:
                        note.HarmonicType = HarmonicType.Natural;
                        break;
                    case 3:
                        note.HarmonicType = HarmonicType.Tap;
                        break;
                    case 4:
                        note.HarmonicType = HarmonicType.Pinch;
                        break;
                    case 5:
                        note.HarmonicType = HarmonicType.Semi;
                        break;
                    case 15:
                        note.HarmonicType = HarmonicType.Artificial;
                        break;
                    case 17:
                        note.HarmonicType = HarmonicType.Artificial;
                        break;
                    case 22:
                        note.HarmonicType = HarmonicType.Artificial;
                        break;
                }
            }
        }

        public float DeltaFretToHarmonicValue(int deltaFret)
        {
            switch (deltaFret)
            {
                case 2:
                    return 2.4f;
                case 3:
                    return 3.2f;
                case 4:
                case 5:
                case 7:
                case 9:
                case 12:
                case 16:
                case 17:
                case 19:
                case 24:
                    return deltaFret;
                case 8:
                    return 8.2f;
                case 10:
                    return 9.6f;
                case 14:
                case 15:
                    return 14.7f;
                case 21:
                case 22:
                    return 21.7f;
                default:
                    return 12;
            }
        }

        public void ReadTrill(Note note)
        {
            note.TrillValue = Data.ReadByte() + note.StringTuning;
            switch (Data.ReadByte())
            {
                case 1:
                    note.TrillSpeed = Duration.Sixteenth;
                    break;
                case 2:
                    note.TrillSpeed = Duration.ThirtySecond;
                    break;
                case 3:
                    note.TrillSpeed = Duration.SixtyFourth;
                    break;
            }
        }

        // TODO: use native features to convert byte array to double
        public double ReadDouble()
        {
            var bytes = new byte[8];
            Data.Read(bytes, 0, bytes.Length);

            var sign = 1 - ((bytes[0] >> 7) << 1); // sign = bit 0
            var exp = (((bytes[0] << 4) & 0x7FF) | (bytes[1] >> 4)) - 1023; // exponent = bits 1..11
            var sig = GetDoubleSig(bytes);
            if (sig == 0 && exp == -1023)
                return 0.0;
            return sign * (1.0 + Math.Pow(2, -52) * sig) * Math.Pow(2, exp);
        }

        public int GetDoubleSig(byte[] bytes)
        {
            return (int)((((bytes[1] & 0xF) << 16) | (bytes[2] << 8) | bytes[3]) * 4294967296.0 +
                   (bytes[4] >> 7) * 2147483648 +
                   (((bytes[4] & 0x7F) << 24) | (bytes[5] << 16) | (bytes[6] << 8) | bytes[7]));
        }

        public Color ReadColor()
        {
            byte r = (byte)Data.ReadByte();
            byte g = (byte)Data.ReadByte();
            byte b = (byte)Data.ReadByte();
            Data.Skip(1); // alpha?
            return new Color(r, g, b);
        }


        public bool ReadBool()
        {
            return Data.ReadByte() != 0;
        }

        public int ReadInt32()
        {
            var bytes = new byte[4];
            Data.Read(bytes, 0, 4);
            return bytes[0] | bytes[1] << 8 | bytes[2] << 16 | bytes[3] << 24;
        }

        /// <summary>
        ///  Skips an integer (4byte) and reads a string using 
        ///  a bytesize
        /// </summary>
        /// <returns></returns>
        public string ReadStringIntUnused()
        {
            Data.Skip(4);
            return ReadString(Data.ReadByte());
        }

        /// <summary>
        /// Reads an integer as size, and then the string itself
        /// </summary>
        /// <returns></returns>
        public string ReadStringInt()
        {
            return ReadString(ReadInt32());
        }

        /// <summary>
        /// Reads an integer as size, skips a byte and reads the string itself
        /// </summary>
        /// <returns></returns>
        public string ReadStringIntByte()
        {
            var length = ReadInt32() - 1;
            Data.ReadByte();
            return ReadString(length);
        }


        public string ReadString(int length)
        {
            byte[] b = new byte[length];
            Data.Read(b, 0, b.Length);
            return Std.ToString(b);
        }

        /// <summary>
        /// Reads a byte as size and the string itself.
        /// Additionally it is ensured the specified amount of bytes is read. 
        /// </summary>
        /// <param name="length">the amount of bytes to read</param>
        /// <returns></returns>
        public string ReadStringByteLength(int length)
        {
            var stringLength = Data.ReadByte();
            var s = ReadString(stringLength);
            if (stringLength < length)
            {
                Data.Skip(length - stringLength);
            }
            return s;
        }
    }
}<|MERGE_RESOLUTION|>--- conflicted
+++ resolved
@@ -43,10 +43,7 @@
         private FastList<PlaybackInformation> _playbackInfos;
 
         public override string Name { get { return "Guitar Pro 3-5"; } }
-<<<<<<< HEAD
-
-=======
->>>>>>> 6e848904
+
         public override Score ReadScore()
         {
             ReadVersion();
