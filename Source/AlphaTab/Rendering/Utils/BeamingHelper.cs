--- conflicted
+++ resolved
@@ -182,11 +182,6 @@
                         }
                     }
                 }
-<<<<<<< HEAD
-
-=======
-#endif
->>>>>>> 0dbe21bc
                 if (Beats.Count == 1 && Beats[0].Duration == Duration.Whole)
                 {
                     return BeamDirection.Up;
