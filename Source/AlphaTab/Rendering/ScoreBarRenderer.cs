--- conflicted
+++ resolved
@@ -134,14 +134,11 @@
                         {
                             maxNoteY -= Resources.EffectFont.Size*2;
                         }
-<<<<<<< HEAD
                     }
 
                     if (h.HasTuplet)
                     {
                         maxNoteY -= Resources.EffectFont.Size * 1.5f;
-=======
->>>>>>> 0dbe21bc
                     }
 
                     if (maxNoteY < top)
@@ -491,7 +488,6 @@
                 topY -= stemSize * scaleMod;
                 beamY = topY;
                 fingeringY = cy + Y + topY - correction;
-<<<<<<< HEAD
             }
 
             PaintFingering(canvas, beat, cx + X + beatLineX, direction, fingeringY);
@@ -500,18 +496,6 @@
             {
                 return;
             }
-
-=======
-            }
-
-            PaintFingering(canvas, beat, cx + X + beatLineX, direction, fingeringY);
-
-            if (beat.Duration == Duration.Whole)
-            {
-                return;
-            }
-
->>>>>>> 0dbe21bc
 
             canvas.BeginPath();
             canvas.MoveTo(cx + X + beatLineX, cy + Y + topY);
@@ -592,11 +576,7 @@
 
         private string FingerToString(Beat beat, Fingers finger, bool leftHand)
         {
-<<<<<<< HEAD
             if (Settings.ForcePianoFingering || GeneralMidi.IsPiano(beat.Voice.Bar.Staff.Track.PlaybackInfo.Program))
-=======
-            if (Settings.ForcePianoFingering || GeneralMidi.IsPiano(beat.Voice.Bar.Track.PlaybackInfo.Program))
->>>>>>> 0dbe21bc
             {
                 switch (finger)
                 {
