﻿/*
 * This file is part of alphaTab.
 * Copyright © 2018, Daniel Kuschny and Contributors, All rights reserved.
 * 
 * This library is free software; you can redistribute it and/or
 * modify it under the terms of the GNU Lesser General Public
 * License as published by the Free Software Foundation; either
 * version 3.0 of the License, or at your option any later version.
 * 
 * This library is distributed in the hope that it will be useful,
 * but WITHOUT ANY WARRANTY; without even the implied warranty of
 * MERCHANTABILITY or FITNESS FOR A PARTICULAR PURPOSE.  See the GNU
 * Lesser General Public License for more details.
 * 
 * You should have received a copy of the GNU Lesser General Public
 * License along with this library.
 */

using AlphaTab.Collections;
using AlphaTab.Rendering;
using AlphaTab.Rendering.Utils;
using AlphaTab.Util;

namespace AlphaTab
{
    /// <summary>
    /// Lists all modes how alphaTab can scroll the container during playback. 
    /// </summary>
    public enum ScrollMode
    {
        /// <summary>
        /// Do not scroll automatically
        /// </summary>
        Off,
        /// <summary>
        /// Scrolling happens as soon the offsets of the cursors change. 
        /// </summary>
        Continuous,
        /// <summary>
        /// Scrolling happens as soon the cursors exceed the displayed range. 
        /// </summary>
        OffScreen
    }

    /// <summary>
    /// Lists all modes on how alphaTab can handle the display and playback of music notation. 
    /// </summary>
    public enum DisplayMode
    {
        /// <summary>
        /// Music elements will be displayed and played as in Guitar Pro. 
        /// </summary>
        GuitarPro,
        /// <summary>
        /// Music elements will be displayed and played as in traditional songbooks.
        /// Changes:
        /// 1. Bends
        ///     For bends additional grace beats are introduced. 
        ///     Bends are categorized into gradual and fast bends. 
        ///         - Gradual bends are indicated by beat text "grad" or "grad.". Bend will sound along the beat duration. 
        ///         - Fast bends are done right before the next note. If the next note is tied even on-beat of the next note.
        /// 2. Whammy Bars
        ///     Dips are shown as simple annotation over the beats
        ///     Whammy Bars are categorized into gradual and fast. 
        ///         - Gradual whammys are indicated by beat text "grad" or "grad.". Whammys will sound along the beat duration. 
        ///         - Fast whammys are done right the beat.
        /// 3. Let Ring
        ///     Tied notes with let ring are not shown in standard notation
        ///     Let ring does not cause a longer playback, duration is defined via tied notes. 
        /// </summary>
        SongBook
    }

    /// <summary>
    /// Lists all modes on how fingerings should be displayed.
    /// </summary>
    public enum FingeringMode
    {
        /// <summary>
        /// Fingerings will be shown in the standard notation staff. 
        /// </summary>
        Score,
        /// <summary>
        /// Fingerings will be shown in a effect band above the tabs in case
        /// they have only a single note on the beat.
        /// </summary>
        SingleNoteEffectBand
    }

    /// <summary>
    /// This public class contains instance specific settings for alphaTab
    /// </summary>
    public partial class Settings
    {
        /// <summary>
        /// Sets the zoom level of the rendered notation
        /// </summary>
        public float Scale { get; set; }

        /// <summary>
        /// The initial size of the canvas during loading or the width for particular layouts (e.g. page layout).
        /// </summary>
        public int Width { get; set; }

        /// <summary>
        /// The engine which should be used to render the the tablature. 
        /// <ul>
        ///  <li><strong>default</strong> - Platform specific default engine</li>
        ///  <li><strong>html5</strong> - HTML5 Canvas</li>
        ///  <li><strong>svg</strong> -  SVG </li>
        /// </ul>
        /// </summary>
        public string Engine { get; set; }

        /// <summary>
        /// The layout specific settings
        /// </summary>
        public LayoutSettings Layout { get; set; }

        /// <summary>
        /// Specific settings for importers. Keys are specific for the importers. 
        /// <strong>General</strong>
        /// <ul>
        ///  <li><strong>encoding</strong> - The text encoding to use when decoding strings (string, default:utf-8)</li>
        /// </ul>
        /// <strong>MusicXML</strong>
        /// <ul>
        ///  <li><strong>musicxmlMergePartGroups</strong> - If part-groups should be merged into a single track (boolean, default:false)</li>
        /// </ul>
        /// </summary>
        public FastDictionary<string, object> ImporterSettings { get; set; }

        /// <summary>
        /// The default stretch force to use for layouting. 
        /// </summary>
        public float StretchForce { get; set; }

        /// <summary>
        /// Forces the fingering rendering to use always the piano finger stýle where 
        /// fingers are rendered as 1-5 instead of p,i,m,a,c and T,1,2,3,4.
        /// </summary>
        public bool ForcePianoFingering { get; set; }

        /// <summary>
        /// The staves that should be shown in the music sheet. 
        /// This is one of the profiles registered in the <see cref="Environment.StaveProfiles"/>
        /// </summary>
        public StaveSettings Staves { get; set; }

        /// <summary>
        /// The transposition pitch offsets for the individual tracks. 
        /// They apply to rendering and playback.
        /// </summary>
        public int[] TranspositionPitches { get; set; }

        /// <summary>
        /// The transposition pitch offsets for the individual tracks. 
        /// They apply to rendering only.
        /// </summary>
        public int[] DisplayTranspositionPitches { get; set; }

        /// <summary>
        /// The log level to use within alphaTab
        /// </summary>
        public LogLevel LogLevel { get; set; }

        /// <summary>
        /// If set to true the guitar tabs on grace beats are rendered smaller.
        /// </summary>
        public bool SmallGraceTabNotes { get; set; }

        /// <summary>
        /// If set to true bend arrows expand to the end of the last tied note
        /// of the string. Otherwise they end on the next beat. 
        /// </summary>
        public bool ExtendBendArrowsOnTiedNotes { get; set; }

        /// <summary>
        /// If set to true the note heads on tied notes
        /// will have parenthesis if they are preceeded by bends. 
        /// </summary>
        public bool ShowParenthesisForTiedBends { get; set; }

        /// <summary>
        /// If set to true a tab number will be shown in case
        /// a bend is increased on a tied note. 
        /// </summary>
        public bool ShowTabNoteOnTiedBend { get; set; }

        /// <summary>
        /// Gets or sets the mode to use for display and play music notation elements.
        /// </summary>
        public DisplayMode DisplayMode { get; set; }

        /// <summary>
        /// Gets or sets the fingering mode to use. 
        /// </summary>
        public FingeringMode FingeringMode { get; set; }

        /// <summary>
        /// If set to true, 0 is shown on dive whammy bars. 
        /// </summary>
        public bool ShowZeroOnDiveWhammy { get; set; }

        /// <summary>
        /// If set to true, line effects (like w/bar, let-ring etc)
        /// are drawn until the end of the beat instead of the start. 
        /// </summary>
        public bool ExtendLineEffectsToBeatEnd { get; set; }

        /// <summary>
        /// Gets or sets the settings on how the vibrato audio is generated. 
        /// </summary>
        public VibratoPlaybackSettings Vibrato { get; set; }

        /// <summary>
        /// Gets or sets the height for slurs. The factor is multiplied with the a logarithmic distance
        /// between slur start and end.
        /// </summary>
        public float SlurHeight { get; set; }

        /// <summary>
        /// Gets or sets the bend duration in milliseconds for songbook bends. 
        /// </summary>
        public int SongBookBendDuration { get; set; }

        /// <summary>
        /// Gets or sets the duration of whammy dips in milliseconds for songbook whammys. 
        /// </summary>
        public int SongBookDipDuration { get; set; }

        /// <summary>
        /// Gets or sets whether in the <see cref="BoundsLookup"/> also the
        /// position and area of each individual note is provided. 
        /// </summary>
        public bool IncludeNoteBounds { get; set; }

        /// <summary>
<<<<<<< HEAD
        /// Gets or sets whether the rendering should be done in a worker if possible.
        /// </summary>
        public bool UseWorkers { get; set; }

        /// <summary>
        /// Gets or sets whether the player should be enabled.
        /// </summary>
        public bool EnablePlayer { get; set; }

        /// <summary>
        /// Gets or sets whether playback cursors should be displayed. 
        /// </summary>
        public bool EnableCursor { get; set; }

        /// <summary>
        /// Gets or sets the width of the beat cursor in pixels. 
        /// </summary>
        public int BeatCursorWidth { get; set; }

        /// <summary>
        /// Gets or sets the X-offset to add when scrolling. 
        /// </summary>
        public int ScrollOffsetX
        {
            get; set;
        }

        /// <summary>
        /// Gets or sets the Y-offset to add when scrolling
        /// </summary>
        public int ScrollOffsetY
        {
            get; set;
        }

        /// <summary>
        /// Gets or sets the mode how to scroll. 
        /// </summary>
        public ScrollMode ScrollMode
        {
            get; set;
        }

        /// <summary>
        /// Gets or sets how fast the scrolling to the new position should happen (in milliseconds)
        /// </summary>
        public int ScrollSpeed
        {
            get; set;
        }
=======
        /// Gets or sets the resources used during rendering. This defines all fonts and colors used. 
        /// </summary>
        public RenderingResources RenderingResources { get; set; }
>>>>>>> d09da51a

        /// <summary>
        /// Gets the default settings for the songbook display mode. 
        /// </summary>
        public static Settings SongBook
        {
            get
            {
                var settings = Defaults;
                settings.DisplayMode = DisplayMode.SongBook;
                settings.ApplySongBookDefaults();
                return settings;
            }
        }

        private void ApplySongBookDefaults()
        {
            SmallGraceTabNotes = false;
            FingeringMode = FingeringMode.SingleNoteEffectBand;
            ExtendBendArrowsOnTiedNotes = false;
            ShowParenthesisForTiedBends = false;
            ShowTabNoteOnTiedBend = false;
            ShowZeroOnDiveWhammy = true;
        }

        /// <summary>
        /// Gets the default settings.
        /// </summary>
        public static Settings Defaults
        {
            get
            {
                var settings = new Settings();

                settings.Scale = 1.0f;
                settings.StretchForce = 1;
                settings.Width = -1;
                settings.Engine = "default";
                settings.TranspositionPitches = new int[0];
                settings.DisplayTranspositionPitches = new int[0];
                settings.SmallGraceTabNotes = true;
                settings.ExtendBendArrowsOnTiedNotes = true;
                settings.ShowParenthesisForTiedBends = true;
                settings.ShowTabNoteOnTiedBend = true;
                settings.DisplayMode = DisplayMode.GuitarPro;
                settings.FingeringMode = FingeringMode.Score;
                settings.ShowZeroOnDiveWhammy = false;
                settings.ExtendLineEffectsToBeatEnd = false;
                settings.SlurHeight = 7f;

                settings.ImporterSettings = new FastDictionary<string, object>();

                settings.Layout = LayoutSettings.Defaults;

                settings.Staves = new StaveSettings("default");
                settings.LogLevel = LogLevel.Info;

                settings.Vibrato = new VibratoPlaybackSettings();
                settings.Vibrato.NoteSlightAmplitude = 2;
                settings.Vibrato.NoteWideAmplitude = 2;
                settings.Vibrato.NoteSlightLength = 480;
                settings.Vibrato.NoteWideLength = 480;

                settings.Vibrato.BeatSlightAmplitude = 3;
                settings.Vibrato.BeatWideAmplitude = 3;
                settings.Vibrato.BeatSlightLength = 240;
                settings.Vibrato.BeatWideLength = 240;

                settings.SongBookBendDuration = 75;
                settings.SongBookDipDuration = 150;
                settings.IncludeNoteBounds = false;

<<<<<<< HEAD
                settings.UseWorkers = true;
                settings.BeatCursorWidth = 3;
                settings.ScrollMode = ScrollMode.Continuous;
                settings.ScrollSpeed = 300;

=======
                settings.RenderingResources = new RenderingResources();
>>>>>>> d09da51a

                SetDefaults(settings);

                return settings;
            }
        }
    }

    /// <summary>
    /// This object defines the details on how to generate the vibrato effects. 
    /// </summary>
    public class VibratoPlaybackSettings
    {
        /// <summary>
        /// Gets or sets the wavelength of the note-wide vibrato in midi ticks. 
        /// </summary>
        public int NoteWideLength { get; set; }
        /// <summary>
        /// Gets or sets the amplitude for the note-wide vibrato in semitones. 
        /// </summary>
        public int NoteWideAmplitude { get; set; }

        /// <summary>
        /// Gets or sets the wavelength of the note-slight vibrato in midi ticks. 
        /// </summary>
        public int NoteSlightLength { get; set; }
        /// <summary>
        /// Gets or sets the amplitude for the note-slight vibrato in semitones. 
        /// </summary>
        public int NoteSlightAmplitude { get; set; }

        /// <summary>
        /// Gets or sets the wavelength of the beat-wide vibrato in midi ticks. 
        /// </summary>
        public int BeatWideLength { get; set; }
        /// <summary>
        /// Gets or sets the amplitude for the beat-wide vibrato in semitones. 
        /// </summary>
        public int BeatWideAmplitude { get; set; }

        /// <summary>
        /// Gets or sets the wavelength of the beat-slight vibrato in midi ticks. 
        /// </summary>
        public int BeatSlightLength { get; set; }
        /// <summary>
        /// Gets or sets the amplitude for the beat-slight vibrato in semitones. 
        /// </summary>
        public int BeatSlightAmplitude { get; set; }
    }

    /// <summary>
    /// Represents the layout specific settings. 
    /// </summary>
    public class LayoutSettings
    {
        /// <summary>
        /// The layouting mode used to arrange the the notation.
        /// <ul>
        ///  <li><strong>page</strong> - Bars are aligned in rows using a fixed width</li>
        ///  <li><strong>horizontal</strong> - Bars are aligned horizontally in one row</li>
        /// </ul>
        /// </summary>
        public string Mode { get; set; }

        /// <summary>
        /// Additional layout mode specific settings.
        /// <strong>mode=page</strong>
        /// <ul>
        ///  <li><strong>barsPerRow</strong> - Limit the displayed bars per row, <em>-1 for sized based limit</em> (integer, default:-1)</li>
        ///  <li><strong>start</strong> - The bar start index to start layouting with (integer: default: 0)</li>
        ///  <li><strong>count</strong> - The amount of bars to render overall, <em>-1 for all till the end</em>  (integer, default:-1)</li>
        ///  <li><strong>hideInfo</strong> - Render the song information or not (boolean, default:false)</li>
        ///  <li><strong>hideTuning</strong> - Render the tuning information or not (boolean, default:false)</li>
        ///  <li><strong>hideTrackNames</strong> - Render the track names or not (boolean, default:false)</li>
        /// </ul>
        /// <strong>mode=horizontal</strong>
        /// <ul>
        ///  <li><strong>start</strong> - The bar start index to start layouting with (integer: default: 0)</li>
        ///  <li><strong>count</strong> - The amount of bars to render overall, <em>-1 for all till the end</em>  (integer, default:-1)</li>
        ///  <li><strong>hideTrackNames</strong> - Render the track names or not (boolean, default:false)</li>
        /// </ul>
        /// </summary>
        public FastDictionary<string, object> AdditionalSettings { get; set; }

        internal T Get<T>(string key, T def)
        {
            if (AdditionalSettings.ContainsKey(key.ToLower()))
            {
                return (T)(AdditionalSettings[key.ToLower()]);
            }
            return def;
        }

        /// <summary>
        /// Initializes a new instance of the <see cref="LayoutSettings"/> class.
        /// </summary>
        public LayoutSettings()
        {
            AdditionalSettings = new FastDictionary<string, object>();
        }

        internal static LayoutSettings Defaults
        {
            get
            {
                var settings = new LayoutSettings();
                settings.Mode = "page";
                return settings;
            }
        }
    }

    /// <summary>
    /// Represents the stave specific settings. 
    /// </summary>
    public class StaveSettings
    {
        /// <summary>
        /// The stave profile name as it is registered in <see cref="Environment.StaveProfiles"/>
        /// Default Profiles: 
        /// <ul>
        ///  <li><strong>score-tab</strong> - Standard music notation and guitar tablature are rendered (default)</li>
        ///  <li><strong>score</strong> - Only standard music notation is rendered</li>
        ///  <li><strong>tab</strong> - Only guitar tablature is rendered</li>
        /// </ul>
        /// </summary>
        public string Id { get; set; }

        /// <summary>
        /// Additional stave sspecific settings
        /// <strong>id=tab</strong>
        /// <ul>
        ///  <li><strong>rhythm</strong> - Renders rhythm beams to tablature notes</li>
        /// </ul>
        /// </summary>
        public FastDictionary<string, object> AdditionalSettings { get; set; }

        public StaveSettings(string id)
        {
            Id = id;
            AdditionalSettings = new FastDictionary<string, object>();
        }

        public T Get<T>(string key, T def)
        {
            if (AdditionalSettings.ContainsKey(key.ToLower()))
            {
                return (T)(AdditionalSettings[key.ToLower()]);
            }
            return def;
        }


    }
}<|MERGE_RESOLUTION|>--- conflicted
+++ resolved
@@ -236,7 +236,6 @@
         public bool IncludeNoteBounds { get; set; }
 
         /// <summary>
-<<<<<<< HEAD
         /// Gets or sets whether the rendering should be done in a worker if possible.
         /// </summary>
         public bool UseWorkers { get; set; }
@@ -287,11 +286,11 @@
         {
             get; set;
         }
-=======
+
+        /// <summary>
         /// Gets or sets the resources used during rendering. This defines all fonts and colors used. 
         /// </summary>
         public RenderingResources RenderingResources { get; set; }
->>>>>>> d09da51a
 
         /// <summary>
         /// Gets the default settings for the songbook display mode. 
@@ -364,15 +363,12 @@
                 settings.SongBookDipDuration = 150;
                 settings.IncludeNoteBounds = false;
 
-<<<<<<< HEAD
                 settings.UseWorkers = true;
                 settings.BeatCursorWidth = 3;
                 settings.ScrollMode = ScrollMode.Continuous;
                 settings.ScrollSpeed = 300;
 
-=======
                 settings.RenderingResources = new RenderingResources();
->>>>>>> d09da51a
 
                 SetDefaults(settings);
 
