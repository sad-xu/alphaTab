<?xml version="1.0"?>
<doc>
    <assembly>
        <name>AlphaTab</name>
    </assembly>
    <members>
        <member name="T:AlphaTab.Environment">
            <summary>
            This public class represents the global alphaTab environment where
            alphaTab looks for information like available layout engines
            staves etc.
            </summary>
        </member>
        <member name="T:AlphaTab.IO.BitReader">
            <summary>
            This utility public class allows bitwise reading of a stream
            </summary>
        </member>
        <member name="M:AlphaTab.Model.TuningParser.IsTuning(System.String)">
            <summary>
            Checks if the given string is a tuning inticator.
            </summary>Checks if the given string is a tuning inticator.
            <param name="name"></param>
            <returns></returns>
        </member>
        <member name="T:AlphaTab.Model.AccentuationType">
            <summary>
            Lists all types of note acceuntations
            </summary>
        </member>
        <member name="T:AlphaTab.Model.AccidentalType">
            <summary>
            Defines all possible accidentals for notes.
            </summary>
        </member>
        <member name="T:AlphaTab.Model.Automation">
            <summary>
            Automations are used to change the behaviour of a song.
            </summary>
        </member>
        <member name="T:AlphaTab.Model.AutomationType">
            <summary>
            This public enumeration lists all types of automations.
            </summary>
        </member>
        <member name="T:AlphaTab.Model.Bar">
            <summary>
            A bar is a single block within a track, also known as Measure.
            </summary>
        </member>
        <member name="T:AlphaTab.Model.Beat">
            <summary>
            A beat is a single block within a bar. A beat is a combination
            of several notes played at the same time. 
            </summary>
        </member>
        <member name="P:AlphaTab.Model.Beat.Start">
            <summary>
            The timeline position of the voice within the current bar. (unit: midi ticks)
            </summary>
        </member>
        <member name="M:AlphaTab.Model.Beat.CalculateDuration">
            <summary>
            Calculates the time spent in this bar. (unit: midi ticks)
            </summary>
            <returns></returns>
        </member>
        <member name="T:AlphaTab.Model.BendPoint">
            <summary>
            A single point of a bending graph. Used to 
            describe WhammyBar and String Bending effects.
            </summary>
        </member>
        <member name="T:AlphaTab.Model.BrushType">
            <summary>
            Lists all types of how to brush multiple notes on a beat. 
            </summary>
        </member>
        <member name="T:AlphaTab.Model.Chord">
            <summary>
            A chord definition.
            </summary>
        </member>
        <member name="T:AlphaTab.Model.Clef">
            <summary>
            This public enumeration lists all supported Clefs.
            </summary>
        </member>
        <member name="T:AlphaTab.Model.CrescendoType">
            <summary>
            Lists all Crescendo and Decrescendo types. 
            </summary>
        </member>
        <member name="T:AlphaTab.Model.Duration">
            <summary>
            Lists all durations of a beat.
            </summary>
        </member>
        <member name="T:AlphaTab.Model.DynamicValue">
            <summary>
            Lists all dynamics.
            </summary>
        </member>
        <member name="F:AlphaTab.Model.Fingers.Unknown">
            <summary>
            Unknown type (not documented)
            </summary>
        </member>
        <member name="F:AlphaTab.Model.Fingers.NoOrDead">
            <summary>
            No finger, dead note
            </summary>
        </member>
        <member name="F:AlphaTab.Model.Fingers.Thumb">
            <summary>
            The thumb
            </summary>
        </member>
        <member name="F:AlphaTab.Model.Fingers.IndexFinger">
            <summary>
            The index finger
            </summary>
        </member>
        <member name="F:AlphaTab.Model.Fingers.MiddleFinger">
            <summary>
            The middle finger
            </summary>
        </member>
        <member name="F:AlphaTab.Model.Fingers.AnnularFinger">
            <summary>
            The annular finger
            </summary>
        </member>
        <member name="F:AlphaTab.Model.Fingers.LittleFinger">
            <summary>
            The little finger
            </summary>
        </member>
        <member name="T:AlphaTab.Model.GraceType">
            <summary>
            Lists all types of grace notes
            </summary>
        </member>
        <member name="T:AlphaTab.Model.HarmonicType">
            <summary>
            Lists all harmonic types.
            </summary>
        </member>
        <member name="T:AlphaTab.Model.KeySignatureType">
            <summary>
            This public enumeration lists all available types of KeySignatures
            </summary>
        </member>
        <member name="T:AlphaTab.Model.MasterBar">
            <summary>
            The MasterBar stores information about a bar which affects
            all tracks.
            </summary>
        </member>
        <member name="F:AlphaTab.Model.MasterBar.MaxAlternateEndings">
            <summary>
            The maximum alternate endings.  (1 byte with 8 bitflags)
            </summary>
        </member>
        <member name="P:AlphaTab.Model.MasterBar.Start">
            <summary>
            The timeline position of the voice within the whole score. (unit: midi ticks)
            </summary>
        </member>
        <member name="M:AlphaTab.Model.MasterBar.CalculateDuration">
            <summary>
            Calculates the time spent in this bar. (unit: midi ticks)
            </summary>
            <returns></returns>
        </member>
        <member name="T:AlphaTab.Model.ModelUtils">
            <summary>
            This public class contains some utilities for working with model public classes
            </summary>
        </member>
        <member name="T:AlphaTab.Model.NoteAccidentalMode">
            <summary>
            Lists the modes how accidentals are handled for notes
            </summary>
        </member>
        <member name="F:AlphaTab.Model.NoteAccidentalMode.Default">
            <summary>
            Accidentals are calculated automatically. 
            </summary>
        </member>
        <member name="F:AlphaTab.Model.NoteAccidentalMode.SwapAccidentals">
            <summary>
            If the default behavior calculates a Sharp, use flat instead (and vice versa).
            </summary>
        </member>
        <member name="F:AlphaTab.Model.NoteAccidentalMode.ForceNatural">
            <summary>
            This will move the note one line down and applies a Naturalize. 
            </summary>
        </member>
        <member name="F:AlphaTab.Model.NoteAccidentalMode.ForceSharp">
            <summary>
            This will move the note one line down and applies a Sharp. 
            </summary>
        </member>
        <member name="F:AlphaTab.Model.NoteAccidentalMode.ForceFlat">
            <summary>
            This will move the note one line up and applies a Flat. 
            </summary>
        </member>
        <member name="T:AlphaTab.Model.Note">
            <summary>
            A note is a single played sound on a fretted instrument. 
            It consists of a fret offset and a string on which the note is played on.
            It also can be modified by a lot of different effects.  
            </summary>
        </member>
        <member name="P:AlphaTab.Model.Note.String">
            <summary>
            Gets or sets the string number where the note is placed. 
            1 is the lowest string on the guitar and the bottom line on the tablature. 
            It then increases the the number of strings on available on the track. 
            </summary>
        </member>
        <member name="T:AlphaTab.Model.PickStrokeType">
            <summary>
            Lists all types of pick strokes.
            </summary>
        </member>
        <member name="T:AlphaTab.Model.PlaybackInformation">
            <summary>
            This public class stores the midi specific information of a track needed
            for playback.
            </summary>
        </member>
        <member name="T:AlphaTab.Model.RepeatGroup">
            <summary>
            This public class can store the information about a group of measures which are repeated
            </summary>
        </member>
        <member name="P:AlphaTab.Model.RepeatGroup.MasterBars">
            <summary>
            All masterbars repeated within this group
            </summary>
        </member>
        <member name="P:AlphaTab.Model.RepeatGroup.Openings">
            <summary>
            a list of masterbars which open the group. 
            </summary>
        </member>
        <member name="P:AlphaTab.Model.RepeatGroup.Closings">
            <summary>
            a list of masterbars which close the group. 
            </summary>
        </member>
        <member name="P:AlphaTab.Model.RepeatGroup.IsClosed">
            <summary>
             true if the repeat group was closed well
            </summary>
        </member>
        <member name="T:AlphaTab.Model.Score">
            <summary>
            The score is the root node of the complete 
            model. It stores the basic information of 
            a song and stores the sub components. 
            </summary>
        </member>
        <member name="P:AlphaTab.Model.Score.Album">
            <summary>
            The album of this song. 
            </summary>
        </member>
        <member name="P:AlphaTab.Model.Score.Artist">
            <summary>
            The artist who performs this song.
            </summary>
        </member>
        <member name="P:AlphaTab.Model.Score.Copyright">
            <summary>
            The owner of the copyright of this song. 
            </summary>
        </member>
        <member name="P:AlphaTab.Model.Score.Instructions">
            <summary>
            Additional instructions
            </summary>
        </member>
        <member name="P:AlphaTab.Model.Score.Music">
            <summary>
            The author of the music. 
            </summary>
        </member>
        <member name="P:AlphaTab.Model.Score.Notices">
            <summary>
            Some additional notes about the song. 
            </summary>
        </member>
        <member name="P:AlphaTab.Model.Score.SubTitle">
            <summary>
            The subtitle of the song. 
            </summary>
        </member>
        <member name="P:AlphaTab.Model.Score.Title">
            <summary>
            The title of the song. 
            </summary>
        </member>
        <member name="P:AlphaTab.Model.Score.Words">
            <summary>
            The author of the song lyrics
            </summary>
        </member>
        <member name="P:AlphaTab.Model.Score.Tab">
            <summary>
            The author of this tablature.
            </summary>
        </member>
        <member name="T:AlphaTab.Model.Section">
            <summary>
            This public class is used to describe the beginning of a 
            section within a song. It acts like a marker. 
            </summary>
        </member>
        <member name="T:AlphaTab.Model.SlideType">
            <summary>
            This public enum lists all different types of finger slides on a string.
            </summary>
        </member>
        <member name="T:AlphaTab.Model.Staff">
            <summary>
            This class describes a single staff within a track. There are instruments like pianos
            where a single track can contain multiple staffs. 
            </summary>
        </member>
        <member name="T:AlphaTab.Model.Track">
            <summary>
            This public class describes a single track or instrument of score
            </summary>
        </member>
        <member name="P:AlphaTab.Model.Track.Tuning">
            <summary>
            Get or set the guitar tuning of the guitar. This tuning also indicates the number of strings shown in the
            guitar tablature. Unlike the <see cref="P:AlphaTab.Model.Note.String"/> property this array directly represents
            the order of the tracks shown in the tablature. The first item is the most top tablature line. 
            </summary>
        </member>
        <member name="T:AlphaTab.Model.TripletFeel">
            <summary>
            This public enumeration lists all feels of triplets. 
            </summary>
        </member>
        <member name="T:AlphaTab.Model.Tuning">
            <summary>
            This public class represents a predefined string tuning.
            </summary>
        </member>
        <member name="T:AlphaTab.Model.VibratoType">
            <summary>
            This public enum lists all vibrato types that can be performed.
            </summary>
        </member>
        <member name="T:AlphaTab.Model.Voice">
            <summary>
            A voice represents a group of beats 
            that can be played during a bar. 
            </summary>
        </member>
        <member name="T:AlphaTab.Platform.CSharp.CsFileLoader">
            <summary>
            This file loader loads binary files using the native apis
            </summary>
        </member>
        <member name="T:AlphaTab.Platform.ICanvas">
            <summary>
            This is the base public interface for canvas implementations on different plattforms.
            </summary>
        </member>
        <member name="T:AlphaTab.Platform.IPathCanvas">
            <summary>
            This is the path drawing API for canvas implementations
            </summary>
        </member>
        <member name="T:AlphaTab.Platform.IFileLoader">
            <summary>
            This is the public interface which file loaders need to implement for providing 
            files on different plattforms. 
            </summary>
        </member>
        <member name="T:AlphaTab.Platform.Model.Font">
            <summary>
            This container public class can store the definition for a font and it's style.
            </summary>
        </member>
        <member name="T:AlphaTab.Platform.Model.TextAlign">
            <summary>
            This public enum lists all different text alignments
            </summary>
        </member>
        <member name="T:AlphaTab.Platform.Model.TextBaseline">
            <summary>
            This public enum lists all base line modes
            </summary>
        </member>
        <member name="T:AlphaTab.Platform.Svg.FontSizes">
            <summary>
            This public class stores text widths for several fonts and allows width calculation 
            </summary>
        </member>
        <member name="T:AlphaTab.Platform.Svg.SupportedFonts">
            <summary>
            The supported fonts by the FontSizes public class
            </summary>
        </member>
        <member name="T:AlphaTab.Platform.Svg.SvgCanvas">
            <summary>
             A canvas implementation storing SVG data
            </summary>
        </member>
        <member name="T:AlphaTab.Audio.GeneralMidi">
            <summary>
            This public class provides names for all general midi instruments.
            </summary>
        </member>
        <member name="T:AlphaTab.Audio.Generator.IMidiFileHandler">
            <summary>
            A handler is responsible for writing midi events to a custom structure
            </summary>
        </member>
        <member name="T:AlphaTab.Audio.Generator.MidiFileGenerator">
            <summary>
            This generator creates a midi file using a score. 
            </summary>
        </member>
        <member name="T:AlphaTab.Audio.Generator.MidiFileHandler">
            <summary>
            This handler is responsible for writing midi events
            to a MidiFile object.
            </summary>
        </member>
        <member name="F:AlphaTab.Audio.MidiUtils.QuarterTime">
            <summary>
            The amount of ticks per quarter note used within this midi system.
            (Pulses Per Quarter Note)
            </summary>
        </member>
        <member name="F:AlphaTab.Audio.MidiUtils.PercussionChannel">
            <summary>
            The default midi channel used for percussion
            </summary>
        </member>
        <member name="M:AlphaTab.Audio.MidiUtils.ToTicks(AlphaTab.Model.Duration)">
            <summary>
            Converts a duration value to its ticks equivalent.
            </summary>
            <param name="duration"></param>
            <returns></returns>
        </member>
        <member name="M:AlphaTab.Audio.MidiUtils.ValueToTicks(System.Int32)">
            <summary>
            Converts a numerical value to its ticks equivalent.
            </summary>
            <param name="duration">the numerical proportion to convert. (i.E. timesignature denominator, note duration,...)</param>
            <returns></returns>
        </member>
        <member name="T:AlphaTab.Audio.Model.MidiController">
            <summary>
            Contains all midi controller definitions
            </summary>
        </member>
        <member name="T:AlphaTab.Audio.Model.MidiEvent">
            <summary>
            A midi event is a timed midi message. 
            </summary>
        </member>
        <member name="T:AlphaTab.Audio.Model.MidiFile">
            <summary>
            A midi file consists of multiple tracks including a
            info track for multi-track messages and a track for metronome ticks. 
            </summary>
        </member>
        <member name="P:AlphaTab.Audio.Model.MidiFile.InfoTrack">
            <summary>
            Gets or sets the index of the track used for midi events
            affecting all tracks. (like the tempo)
            </summary>
        </member>
        <member name="T:AlphaTab.Audio.Model.MidiMessage">
            <summary>
            Represents a midi message. 
            </summary>
        </member>
        <member name="P:AlphaTab.Audio.Model.MidiMessage.Data">
            <summary>
            The raw midi message data
            </summary>
        </member>
        <member name="T:AlphaTab.Audio.Model.MidiTrack">
            <summary>
            Represents a single midi track. A midi track contains
            a linked list of midi es and supports sorted inserting of 
            midi es into this track.
            </summary>
        </member>
        <member name="T:AlphaTab.Importer.AlphaTexImporter">
            <summary>
            This importer can parse alphaTex markup into a score structure. 
            </summary>
        </member>
        <member name="M:AlphaTab.Importer.AlphaTexImporter.CreateDefaultScore">
            <summary>
            Initializes the song with some required default values.
            </summary>
            <returns></returns>
        </member>
        <member name="M:AlphaTab.Importer.AlphaTexImporter.ParseClef(System.String)">
            <summary>
            Converts a clef string into the clef value.
            </summary>
            <param name="str">the string to convert</param>
            <returns>the clef value</returns>
        </member>
        <member name="M:AlphaTab.Importer.AlphaTexImporter.ParseKeySignature(System.String)">
            <summary>
            Converts a keysignature string into the assocciated value.
            </summary>
            <param name="str">the string to convert</param>
            <returns>the assocciated keysignature value</returns>
        </member>
        <member name="M:AlphaTab.Importer.AlphaTexImporter.ParseTuning(System.String)">
            <summary>
            Converts a string into the associated tuning. 
            </summary>
            <param name="str">the tuning string</param>
            <returns>the tuning value.</returns>
        </member>
        <member name="M:AlphaTab.Importer.AlphaTexImporter.NextChar">
            <summary>
            Reads the next character of the source stream.
            </summary>
        </member>
        <member name="M:AlphaTab.Importer.AlphaTexImporter.NewSy">
            <summary>
            Reads the next terminal symbol.
            </summary>
        </member>
        <member name="M:AlphaTab.Importer.AlphaTexImporter.IsLetter(System.Int32)">
            <summary>
            Checks if the given character is a letter.
            (no control characters, whitespaces, numbers or dots)
            </summary>
            <param name="code">the character</param>
            <returns>true if the given character is a letter, otherwise false.</returns>
        </member>
        <member name="M:AlphaTab.Importer.AlphaTexImporter.IsTerminal(System.Int32)">
            <summary>
            Checks if the given charater is a non terminal.
            </summary>
            <param name="ch">the character</param>
            <returns>true if the given character is a terminal, otherwise false.</returns>
        </member>
        <member name="M:AlphaTab.Importer.AlphaTexImporter.IsDigit(System.Int32)">
            <summary>
            Checks if the given character is a digit. 
            </summary>
            <param name="code">the character</param>
            <returns>true if the given character is a digit, otherwise false.</returns>
        </member>
        <member name="M:AlphaTab.Importer.AlphaTexImporter.ReadName">
            <summary>
            Reads a string from the stream.
            </summary>
            <returns>the read string.</returns>
        </member>
        <member name="M:AlphaTab.Importer.AlphaTexImporter.ReadNumber">
            <summary>
            Reads a number from the stream.
            </summary>
            <returns>the read number.</returns>
        </member>
        <member name="M:AlphaTab.Importer.AlphaTexImporter.ApplyBeatEffect(AlphaTab.Model.Beat)">
            <summary>
            Tries to apply a beat effect to the given beat.
            </summary>
            <returns>true if a effect could be applied, otherwise false</returns>
        </member>
        <member name="T:AlphaTab.Importer.AlphaTexSymbols">
            <summary>
            A list of terminals recognized by the alphaTex-parser
            </summary>
        </member>
        <member name="M:AlphaTab.Importer.Gp3To5Importer.ReadStringIntUnused">
            <summary>
             Skips an integer (4byte) and reads a string using 
             a bytesize
            </summary>
            <returns></returns>
        </member>
        <member name="M:AlphaTab.Importer.Gp3To5Importer.ReadStringInt">
            <summary>
            Reads an integer as size, and then the string itself
            </summary>
            <returns></returns>
        </member>
        <member name="M:AlphaTab.Importer.Gp3To5Importer.ReadStringIntByte">
            <summary>
            Reads an integer as size, skips a byte and reads the string itself
            </summary>
            <returns></returns>
        </member>
        <member name="M:AlphaTab.Importer.Gp3To5Importer.ReadStringByteLength(System.Int32)">
            <summary>
            Reads a byte as size and the string itself.
            Additionally it is ensured the specified amount of bytes is read. 
            </summary>
            <param name="length">the amount of bytes to read</param>
            <returns></returns>
        </member>
        <member name="T:AlphaTab.Importer.GpxFile">
            <summary>
            this public class represents a file within the GpxFileSystem
            </summary>
        </member>
        <member name="T:AlphaTab.Importer.GpxFileSystem">
            <summary>
            This public class represents the file system structure
            stored within a GPX container file. 
            </summary>
        </member>
        <member name="P:AlphaTab.Importer.GpxFileSystem.FileFilter">
            <summary>
            You can set a file filter method using this setter. On parsing
            the filestructure this function can determine based on the filename 
            whether this file will be available after loading. 
            This way we can reduce the amount of memory we store.
            </summary>
        </member>
        <member name="P:AlphaTab.Importer.GpxFileSystem.Files">
            <summary>
            Gets the list of files stored in this FileSystem.
            </summary>
        </member>
        <member name="M:AlphaTab.Importer.GpxFileSystem.#ctor">
            <summary>
            Creates a new GpxFileSystem instance
            </summary>
        </member>
        <member name="M:AlphaTab.Importer.GpxFileSystem.Load(AlphaTab.IO.IReadable)">
            <summary>
            Load a complete FileSystem to the memory.
            </summary>
            <param name="s">the binary source to read from.</param>
            <returns></returns>
        </member>
        <member name="M:AlphaTab.Importer.GpxFileSystem.ReadHeader(AlphaTab.IO.BitReader)">
            <summary>
            Reads the 4 byte header as a string.
            </summary>
            <param name="src">the BitInput to read from</param>
            <returns>a string with 4 characters representing the header.</returns>
        </member>
        <member name="M:AlphaTab.Importer.GpxFileSystem.Decompress(AlphaTab.IO.BitReader,System.Boolean)">
            <summary>
            Decompresses the given bitinput using the GPX compression format. Only use this method
            if you are sure the binary data is compressed using the GPX format. Otherwise unexpected
            behavior can occure. 
            </summary>
            <param name="src">the bitInput to read the data from</param>
            <param name="skipHeader">true if the header should NOT be included in the result byteset, otherwise false</param>
            <returns>the decompressed byte data. if skipHeader is set to false the BCFS header is included.</returns>
        </member>
        <member name="M:AlphaTab.Importer.GpxFileSystem.ReadBlock(AlphaTab.IO.BitReader)">
            <summary>
            Reads a block from the given data source.
            </summary>
            <param name="data">the data source</param>
            <returns></returns>
        </member>
        <member name="M:AlphaTab.Importer.GpxFileSystem.ReadUncompressedBlock(System.Byte[])">
            <summary>
            Reads an uncompressed data block into the model.
            </summary>
            <param name="data">the data store to read from.</param>
        </member>
        <member name="M:AlphaTab.Importer.GpxFileSystem.GetString(System.Byte[],System.Int32,System.Int32)">
            <summary>
            Reads a zeroterminated ascii string from the given source
            </summary>
            <param name="data">the data source to read from</param>
            <param name="offset">the offset to start reading from</param>
            <param name="length">the max length to read</param>
            <returns>the ascii string read from the datasource.</returns>
        </member>
        <member name="M:AlphaTab.Importer.GpxFileSystem.GetInteger(System.Byte[],System.Int32)">
            <summary>
            Reads an 4 byte signed integer from the given source
            </summary>
            <param name="data">the data source to read from </param>
            <param name="offset">offset the offset to start reading from</param>
            <returns></returns>
        </member>
        <member name="T:AlphaTab.Importer.GpxImporter">
            <summary>
            This ScoreImporter can read Guitar Pro 6 (gpx) files.
            </summary>
        </member>
        <member name="T:AlphaTab.Importer.GpxRhythm">
            <summary>
            This structure represents a duration within a gpx model.
            </summary>
        </member>
        <member name="T:AlphaTab.Importer.GpxParser">
            <summary>
            This public class can parse a score.gpif xml file into the model structure
            </summary>
        </member>
        <member name="F:AlphaTab.Importer.GpxParser.BendPointPositionFactor">
            <summary>
            GPX range: 0-100
            Internal range: 0 - 60
            </summary>
        </member>
        <member name="F:AlphaTab.Importer.GpxParser.BendPointValueFactor">
            <summary>
            GPX Range: 0-300      
            Internal Range: 0-12
            </summary>
        </member>
        <member name="T:AlphaTab.Importer.MixTableChange">
            <summary>
            A mixtablechange describes several track changes. 
            </summary>
        </member>
        <member name="T:AlphaTab.Importer.ScoreImporter">
            <summary>
            This is the base public class for creating new song importers which 
            enable reading scores from any binary datasource
            </summary>
        </member>
        <member name="M:AlphaTab.Importer.ScoreImporter.BuildImporters">
            Gets all default ScoreImporters
            @return
        </member>
        <member name="T:AlphaTab.Importer.ScoreLoader">
            <summary>
            The ScoreLoader enables you easy loading of Scores using all 
            available importers
            </summary>
        </member>
        <member name="M:AlphaTab.Importer.ScoreLoader.LoadScoreAsync(System.String,System.Action{AlphaTab.Model.Score},System.Action{System.Exception})">
            <summary>
            Loads a score asynchronously from the given datasource
            </summary>
            <param name="path">the source path to load the binary file from</param>
            <param name="success">this function is called if the Score was successfully loaded from the datasource</param>
            <param name="error">this function is called if any error during the loading occured.</param>
        </member>
        <member name="M:AlphaTab.Importer.ScoreLoader.LoadScore(System.String)">
            <summary>
            Loads a score synchronously from the given datasource
            </summary>
            <param name="path">the source path to load the binary file from</param>
            <returns></returns>
        </member>
        <member name="T:AlphaTab.Rendering.AlternateEndingsBarRenderer">
            <summary>
            This bar renderer can render repeat endings.
            </summary>
        </member>
        <member name="T:AlphaTab.Rendering.AlternateEndingsBarRendererFactory">
            <summary>
            This Factory procudes AlternateEndingsBar instances
            </summary>
        </member>
        <member name="T:AlphaTab.Rendering.BarRendererBase">
            <summary>
            This is the base public class for creating blocks which can render bars.
            </summary>
        </member>
        <member name="P:AlphaTab.Rendering.BarRendererBase.IsLinkedToPrevious">
            <summary>
            Gets or sets whether this renderer is linked to the next one 
            by some glyphs like a vibrato effect
            </summary>
        </member>
        <member name="P:AlphaTab.Rendering.BarRendererBase.TopPadding">
            <summary>
            Gets the top padding for the main content of the renderer. 
            Can be used to specify where i.E. the score lines of the notation start.
            </summary>
            <returns></returns>
        </member>
        <member name="P:AlphaTab.Rendering.BarRendererBase.BottomPadding">
            <summary>
            Gets the bottom padding for the main content of the renderer. 
            Can be used to specify where i.E. the score lines of the notation end.
            </summary>
        </member>
        <member name="T:AlphaTab.Rendering.BarRendererFactory">
            <summary>
            This is the base public class for creating factories providing BarRenderers
            </summary>
        </member>
        <member name="T:AlphaTab.Rendering.EffectBarGlyphSizing">
            <summary>
            Lists all sizing types of the effect bar glyphs
            </summary>
        </member>
        <member name="T:AlphaTab.Rendering.EffectBarRenderer">
            <summary>
            This renderer is responsible for displaying effects above or below the other staves
            like the vibrato. 
            </summary>
        </member>
        <member name="T:AlphaTab.Rendering.Glyphs.EffectGlyph">
            <summary>
            Effect-Glyphs implementing this public interface get notified
            as they are expanded over multiple beats.
            </summary>
        </member>
        <member name="T:AlphaTab.Rendering.Glyphs.Glyph">
            <summary>
            A glyph is a single symbol which can be added to a GlyphBarRenderer for automated
            layouting and drawing of stacked symbols.
            </summary>
        </member>
        <member name="T:AlphaTab.Rendering.Glyphs.GlyphGroup">
            <summary>
            This glyph allows to group several other glyphs to be
            drawn at the same x position
            </summary>
        </member>
        <member name="T:AlphaTab.Rendering.Glyphs.LazySvg">
            <summary>
            This public class parses svg path when accessing it. 
            This ensures the SVG path data only needs to be parsed once. 
            </summary>
        </member>
        <member name="T:AlphaTab.Rendering.Glyphs.MusicFont">
            <summary>
            This public class contains SVG path data for musical symbols
            which can be rendered using the SvgPainter
            </summary>
        </member>
        <member name="T:AlphaTab.Rendering.Glyphs.SpacingGlyph">
            <summary>
            This simple glyph allows to put an empty region in to a BarRenderer.
            </summary>
        </member>
        <member name="M:AlphaTab.Rendering.Glyphs.TieGlyph.PaintTie(AlphaTab.Platform.ICanvas,System.Single,System.Single,System.Single,System.Single,System.Single,System.Boolean)">
            <summary>
            paints a tie between the two given points
            </summary>
            <param name="canvas"></param>
            <param name="scale"></param>
            <param name="x1"></param>
            <param name="y1"></param>
            <param name="x2"></param>
            <param name="y2"></param>
            <param name="down"></param>
        </member>
        <member name="T:AlphaTab.Rendering.Glyphs.VoiceContainerGlyph">
            <summary>
            This glyph acts as container for handling
            multiple voice rendering
            </summary>
        </member>
        <member name="T:AlphaTab.Rendering.IEffectBarRendererInfo">
            <summary>
            A public class implementing this public interface can provide the 
            data needed by a EffectBarRenderer to create effect glyphs dynamically.
            </summary>
        </member>
        <member name="P:AlphaTab.Rendering.IEffectBarRendererInfo.HideOnMultiTrack">
            <summary>
            Gets a value indicating whether this effect bar renderer
            should only be added once on the first track if multiple tracks are rendered.
            (Example: this allows to render the tempo changes only once)
            </summary>
            <returns>true if this effect bar should only be created once for the first track, otherwise false.</returns>
        </member>
        <member name="M:AlphaTab.Rendering.IEffectBarRendererInfo.ShouldCreateGlyph(AlphaTab.Rendering.EffectBarRenderer,AlphaTab.Model.Beat)">
            <summary>
            Checks whether the given beat has the appropriate effect set and
            needs a glyph creation 
            </summary>
            <param name="renderer">the renderer which requests for glyph creation</param>
            <param name="beat">the beat storing the data</param>
            <returns>true if the beat has the effect set, otherwise false.</returns>
        </member>
        <member name="P:AlphaTab.Rendering.IEffectBarRendererInfo.SizingMode">
            <summary>
            Gets the sizing mode of the glyphs created by this info.
            </summary>
            <returns>the sizing mode to apply to the glyphs during layout</returns>
        </member>
        <member name="M:AlphaTab.Rendering.IEffectBarRendererInfo.GetHeight(AlphaTab.Rendering.EffectBarRenderer)">
            <summary>
            Gets the height of that this effect needs
            </summary>
            <param name="renderer">the renderer</param>
            <returns>the height needed by this effect</returns>
        </member>
        <member name="M:AlphaTab.Rendering.IEffectBarRendererInfo.CreateNewGlyph(AlphaTab.Rendering.EffectBarRenderer,AlphaTab.Model.Beat)">
            <summary>
            Creates a new effect glyph for the given beat. 
            </summary>
            <param name="renderer">the renderer which requests for glyph creation</param>
            <param name="beat">the beat storing the data</param>
            <returns>the glyph which needs to be added to the renderer</returns>
        </member>
        <member name="M:AlphaTab.Rendering.IEffectBarRendererInfo.CanExpand(AlphaTab.Rendering.EffectBarRenderer,AlphaTab.Model.Beat,AlphaTab.Model.Beat)">
            <summary>
            Checks whether an effect glyph can be expanded to a particular beat.
            </summary>
            <param name="renderer">the renderer which requests for glyph creation</param>
            <param name="from">the beat which already has the glyph applied</param>
            <param name="to">the beat which the glyph should get expanded to</param>
            <returns> true if the glyph can be expanded, false if a new glyph needs to be created.</returns>
        </member>
        <member name="T:AlphaTab.Rendering.Layout.HeaderFooterElements">
            <summary>
            A list of the elements which can be shown in the header and footer 
            of a rendered song sheet. All values can be combined using bit-operators as they are flags. 
            </summary>
        </member>
        <member name="F:AlphaTab.Rendering.Layout.HeaderFooterElements.None">
            <summary>
            No elements get rendered. 
            </summary>
        </member>
        <member name="F:AlphaTab.Rendering.Layout.HeaderFooterElements.Title">
            <summary>
            Enables rendering of the title.
            </summary>
        </member>
        <member name="F:AlphaTab.Rendering.Layout.HeaderFooterElements.SubTitle">
            <summary>
            Enables rendering of the subtitle.
            </summary>
        </member>
        <member name="F:AlphaTab.Rendering.Layout.HeaderFooterElements.Artist">
            <summary>
            Enables rendering of the artist.
            </summary>
        </member>
        <member name="F:AlphaTab.Rendering.Layout.HeaderFooterElements.Album">
            <summary>
            Enables rendering of the album.
            </summary>
        </member>
        <member name="F:AlphaTab.Rendering.Layout.HeaderFooterElements.Words">
            <summary>
            Enables rendering of the words.
            </summary>
        </member>
        <member name="F:AlphaTab.Rendering.Layout.HeaderFooterElements.Music">
            <summary>
            Enables rendering of the music.
            </summary>
        </member>
        <member name="F:AlphaTab.Rendering.Layout.HeaderFooterElements.WordsAndMusic">
            <summary>
            Enables rendering of the words and music.
            </summary>
        </member>
        <member name="F:AlphaTab.Rendering.Layout.HeaderFooterElements.Copyright">
            <summary>
            Enables rendering of the copyright.
            </summary>
        </member>
        <member name="F:AlphaTab.Rendering.Layout.HeaderFooterElements.PageNumber">
            <summary>
            Enables rendering of the page number.
            </summary>
        </member>
        <member name="F:AlphaTab.Rendering.Layout.HeaderFooterElements.All">
            <summary>
            Enables rendering of all elements. 
            </summary>
        </member>
        <member name="T:AlphaTab.Rendering.Layout.HorizontalScreenLayout">
            <summary>
            This layout arranges the bars all horizontally
            </summary>
        </member>
        <member name="T:AlphaTab.Rendering.Layout.PageViewLayout">
            <summary>
            This layout arranges the bars into a fixed width and dynamic height region. 
            </summary>
        </member>
        <member name="M:AlphaTab.Rendering.Layout.PageViewLayout.FitGroup(AlphaTab.Rendering.Staves.StaveGroup)">
            <summary>
            Realignes the bars in this line according to the available space
            </summary>
        </member>
        <member name="T:AlphaTab.Rendering.Layout.ScoreLayout">
            <summary>
            This is the base public class for creating new layouting engines for the score renderer. 
            </summary>
        </member>
        <member name="T:AlphaTab.Rendering.RenderingResources">
            <summary>
            This public class contains central definitions for controlling the visual appearance. 
            </summary>
        </member>
        <member name="T:AlphaTab.Rendering.ScoreBarRenderer">
            <summary>
            This BarRenderer renders a bar using standard music notation. 
            </summary>
        </member>
        <member name="F:AlphaTab.Rendering.ScoreBarRenderer.SharpKsSteps">
            <summary>
            The step offsets of sharp symbols for sharp key signatures.
            </summary>
        </member>
        <member name="F:AlphaTab.Rendering.ScoreBarRenderer.FlatKsSteps">
            <summary>
            The step offsets of sharp symbols for flat key signatures.
            </summary>
        </member>
        <member name="M:AlphaTab.Rendering.ScoreBarRenderer.GetScoreY(System.Int32,System.Single)">
            <summary>
            Gets the relative y position of the given steps relative to first line. 
            </summary>
            <param name="steps">the amount of steps while 2 steps are one line</param>
            <param name="correction"></param>
            <returns></returns>
        </member>
        <member name="P:AlphaTab.Rendering.ScoreBarRenderer.GlyphOverflow">
            <summary>
            gets the padding needed to place glyphs within the bounding box
            </summary>
        </member>
        <member name="T:AlphaTab.Rendering.ScoreBarRendererFactory">
            <summary>
            This Factory procudes ScoreBarRenderer instances
            </summary>
        </member>
        <member name="T:AlphaTab.Rendering.ScoreRenderer">
            <summary>
            This is the main wrapper of the rendering engine which 
            can render a single track of a score object into a notation sheet.
            </summary>
        </member>
        <member name="T:AlphaTab.Rendering.Staves.BarLayoutingInfo">
            <summary>
            This public class stores size information about a stave. 
            It is used by the layout engine to collect the sizes of score parts
            to align the parts across multiple staves.
            </summary>
        </member>
        <member name="T:AlphaTab.Rendering.Staves.Staff">
            <summary>
            A Staff represents a single line within a StaveGroup. 
            It stores BarRenderer instances created from a given factory. 
            </summary>
        </member>
        <member name="P:AlphaTab.Rendering.Staves.Staff.StaveTop">
            <summary>
            This is the visual offset from top where the
            Staff contents actually start. Used for grouping 
            using a accolade
            </summary>
        </member>
        <member name="P:AlphaTab.Rendering.Staves.Staff.StaveBottom">
            <summary>
            This is the visual offset from top where the
            Staff contents actually ends. Used for grouping 
            using a accolade
            </summary>
        </member>
        <member name="T:AlphaTab.Rendering.Staves.StaveGroup">
            <summary>
            A Staff consists of a list of different staves and groups
            them using an accolade. 
            </summary>
        </member>
        <member name="P:AlphaTab.Rendering.Staves.StaveGroup.IsFull">
            <summary>
            Indicates whether this line is full or not. If the line is full the
            bars can be aligned to the maximum width. If the line is not full 
            the bars will not get stretched.
            </summary>
        </member>
        <member name="P:AlphaTab.Rendering.Staves.StaveGroup.Width">
            <summary>
            The width that the content bars actually need
            </summary>
        </member>
        <member name="T:AlphaTab.Rendering.TabBarRenderer">
            <summary>
            This BarRenderer renders a bar using guitar tablature notation
            </summary>
        </member>
        <member name="M:AlphaTab.Rendering.TabBarRenderer.GetTabY(System.Int32,System.Single)">
            <summary>
            Gets the relative y position of the given steps relative to first line.
            </summary>
            <param name="line">the amount of steps while 2 steps are one line</param>
            <param name="correction"></param>
            <returns></returns>
        </member>
        <member name="P:AlphaTab.Rendering.TabBarRenderer.NumberOverflow">
            <summary>
            gets the padding needed to place numbers within the bounding box
            </summary>
        </member>
        <member name="T:AlphaTab.Rendering.TabBarRendererFactory">
            <summary>
            This Factory produces TabBarRenderer instances
            </summary>
        </member>
        <member name="T:AlphaTab.Rendering.Utils.AccidentalHelper">
            <summary>
            This small utilty public class allows the assignment of accidentals within a 
            desired scope. 
            </summary>
        </member>
        <member name="F:AlphaTab.Rendering.Utils.AccidentalHelper.KeySignatureLookup">
            <summary>
            a lookup list containing an info whether the notes within an octave 
            need an accidental rendered. the accidental symbol is determined based on the type of key signature. 
            </summary>
        </member>
        <member name="F:AlphaTab.Rendering.Utils.AccidentalHelper.AccidentalNotes">
            <summary>
            Contains the list of notes within an octave have accidentals set.
            </summary>
        </member>
        <member name="F:AlphaTab.Rendering.Utils.AccidentalHelper.StepsPerOctave">
            <summary>
            We always have 7 steps per octave. 
            (by a step the offsets inbetween score lines is meant, 
                 0 steps is on the first line (counting from top)
                 1 steps is on the space inbetween the first and the second line
            </summary>
        </member>
        <member name="F:AlphaTab.Rendering.Utils.AccidentalHelper.OctaveSteps">
            <summary>
            Those are the amount of steps for the different clefs in case of a note value 0    
            [Neutral, C3, C4, F4, G2]
            </summary>
        </member>
        <member name="F:AlphaTab.Rendering.Utils.AccidentalHelper.SharpNoteSteps">
            <summary>
            The step offsets of the notes within an octave in case of for sharp keysignatures
            </summary>
        </member>
        <member name="F:AlphaTab.Rendering.Utils.AccidentalHelper.FlatNoteSteps">
            <summary>
            The step offsets of the notes within an octave in case of for flat keysignatures
            </summary>
        </member>
        <member name="M:AlphaTab.Rendering.Utils.AccidentalHelper.ApplyAccidental(AlphaTab.Model.Note)">
            <summary>
            Calculates the accidental for the given note and assignes the value to it. 
            The new accidental type is also registered within the current scope
            </summary>
            <param name="note"></param>
            <returns></returns>
        </member>
        <member name="T:AlphaTab.Rendering.Utils.BarHelpersGroup">
            <summary>
            This helpers group creates beaming and tuplet helpers
            upon request.
            </summary>
        </member>
        <member name="T:AlphaTab.Rendering.Utils.BeamBarType">
            <summary>
            Lists all types how two voices can be joined with bars.
            </summary>
        </member>
        <member name="F:AlphaTab.Rendering.Utils.BeamBarType.Full">
            <summary>
            Full Bar from current to next
            </summary>
        </member>
        <member name="F:AlphaTab.Rendering.Utils.BeamBarType.PartLeft">
            <summary>
            A small Bar from current to previous
            </summary>
        </member>
        <member name="F:AlphaTab.Rendering.Utils.BeamBarType.PartRight">
            <summary>
            A small bar from current to next
            </summary>
        </member>
        <member name="T:AlphaTab.Rendering.Utils.BeamingHelper">
            <summary>
            This public class helps drawing beams and bars for notes.
            </summary>
        </member>
        <member name="F:AlphaTab.Rendering.Utils.BeamingHelper._beatLineXPositions">
            <summary>
            stores the X-positions for beat indices
            </summary>
        </member>
        <member name="P:AlphaTab.Rendering.Utils.BeamingHelper.FingeringCount">
            <summary>
            the number of fingering indicators that will be drawn
            </summary>
        </member>
        <member name="P:AlphaTab.Rendering.Utils.BeamingHelper.HasTuplet">
            <summary>
            an indicator whether any beat has a tuplet on it. 
            </summary>
        </member>
        <member name="P:AlphaTab.Rendering.Utils.BeamingHelper.FirstMinNote">
            <summary>
            the first min note within this group
            </summary>
        </member>
        <member name="P:AlphaTab.Rendering.Utils.BeamingHelper.FirstMaxNote">
            <summary>
            the first max note within this group
            </summary>
        </member>
        <member name="P:AlphaTab.Rendering.Utils.BeamingHelper.LastMinNote">
            <summary>
            the last min note within this group
            </summary>
        </member>
        <member name="P:AlphaTab.Rendering.Utils.BeamingHelper.LastMaxNote">
            <summary>
            the last max note within this group
            </summary>
        </member>
        <member name="P:AlphaTab.Rendering.Utils.BeamingHelper.MinNote">
            <summary>
            the overall min note within this group
            </summary>
        </member>
        <member name="P:AlphaTab.Rendering.Utils.BeamingHelper.MaxNote">
            <summary>
            the overall max note within this group
            </summary>
        </member>
        <member name="M:AlphaTab.Rendering.Utils.PercussionMapper.MapNoteForDisplay(AlphaTab.Model.Note)">
            <summary>
            Maps the given note to a normal note value to place the note at the 
            correct line on score notation
            </summary>
            <param name="note"></param>
            <returns></returns>
        </member>
        <member name="T:AlphaTab.Rendering.Utils.SvgPathParser">
            <summary>
            A utility which can parse and deliver single tokens from a svg pathdata string
            </summary>
        </member>
        <member name="T:AlphaTab.Settings">
            <summary>
            This public class contains instance specific settings for alphaTab
            </summary>
        </member>
        <member name="P:AlphaTab.Settings.Scale">
            <summary>
            Sets the zoom level of the rendered notation
            </summary>
        </member>
        <member name="P:AlphaTab.Settings.Width">
            <summary>
            The initial size of the canvas during loading or the width for particular layouts (e.g. page layout).
            </summary>
        </member>
        <member name="P:AlphaTab.Settings.Height">
            <summary>
            The initial size of the canvas during loading or the fixed height on some layouts. 
            </summary>
        </member>
        <member name="P:AlphaTab.Settings.Engine">
            <summary>
            The engine which should be used to render the the tablature. 
            <ul>
             <li><strong>default</strong> - Platform specific default engine</li>
             <li><strong>html5</strong> - Canvas with VRML Fallback</li>
             <li><strong>svg</strong> -  SVG </li>
            </ul>
            </summary>
        </member>
        <member name="P:AlphaTab.Settings.Layout">
            <summary>
            The layout specific settings
            </summary>
        </member>
<<<<<<< HEAD
        <member name="P:AlphaTab.Settings.StretchForce">
            <summary>
            The default stretch force to use for layouting. 
            </summary>
        </member>
=======
>>>>>>> 0dbe21bc
        <member name="P:AlphaTab.Settings.ForcePianoFingering">
            <summary>
            Forces the fingering rendering to use always the piano finger stýle where 
            fingers are rendered as 1-5 instead of p,i,m,a,c and T,1,2,3,4.
            </summary>
        </member>
        <member name="P:AlphaTab.Settings.Staves">
            <summary>
            The staves to create for each row.
            </summary>
        </member>
        <member name="P:AlphaTab.LayoutSettings.Mode">
            <summary>
            The layouting mode used to arrange the the notation.
            <ul>
             <li><strong>page</strong> - Bars are aligned in rows using a fixed width</li>
             <li><strong>horizontal</strong> - Bars are aligned horizontally in one row</li>
            </ul>
            </summary>
        </member>
        <member name="P:AlphaTab.LayoutSettings.AdditionalSettings">
            <summary>
            Additional layout mode specific settings.
            <strong>mode=page</strong>
            <ul>
             <li><strong>barsPerRow</strong> - Limit the displayed bars per row, <em>-1 for sized based limit</em> (integer, default:-1)</li>
             <li><strong>start</strong> - The bar start index to start layouting with (integer: default: 0)</li>
             <li><strong>count</strong> - The amount of bars to render overall, <em>-1 for all till the end</em>  (integer, default:-1)</li>
             <li><strong>hideInfo</strong> - Render the song information or not (boolean, default:true)</li>
            </ul>
            <strong>mode=horizontal</strong>
            <ul>
             <li><strong>start</strong> - The bar start index to start layouting with (integer: default: 0)</li>
             <li><strong>count</strong> - The amount of bars to render overall, <em>-1 for all till the end</em>  (integer, default:-1)</li>
            </ul>
            </summary>
        </member>
        <member name="P:AlphaTab.StaveSettings.Id">
            <summary>
            The stave identifier.
            Default Staves: 
            <ul>
             <li><strong>marker</strong> - Renders section markers</li>
             <li><strong>triplet-feel</strong> - Renders triplet feel indicators</li>
             <li><strong>tempo</strong> - Renders a tempo identifier</li>
             <li><strong>text</strong> - Renders custom text annotations</li>
             <li><strong>chords</strong> - Renders chord names</li>
             <li><strong>beat-vibrato</strong> - Renders beat vibrato symbols</li>
             <li><strong>note-vibrato</strong> - Renders note vibrato symbols</li>
             <li><strong>tuplet</strong> - Renders tuplet indicators</li>
             <li><strong>score</strong> - Renders default music notation</li>
             <li><strong>crescendo</strong> - Renders crescendo and decresencod</li>
             <li><strong>dynamics</strong> - Renders dynamics markers</li>
             <li><strong>tap</strong> - Renders tap/slap/pop indicators</li>
             <li><strong>fade-in</strong> - Renders fade-in indicators</li>
             <li><strong>let-ring</strong> - Renders let-ring indicators</li>
             <li><strong>palm-mute</strong> - Renders palm-mute indicators</li>
             <li><strong>tab</strong> - Renders guitar tablature</li>
             <li><strong>fingering</strong> - Renders finger indicators</li>
            </ul>
            Additional Staves:
            <ul>
              <li><strong>rhythm-down</strong> - Renders rhythm bars that point downwards</li>
              <li><strong>rhythm-up</strong> - Renders rhythm bars that point upwards</li>
            </ul>
            </summary>
        </member>
        <member name="P:AlphaTab.StaveSettings.AdditionalSettings">
            <summary>
            Additional stave specific settings
            <strong>id=tab</strong>
            <ul>
             <li><strong>rhythm</strong> - Renders rhythm beams to tablature notes</li>
            </ul>
            </summary>
        </member>
    </members>
</doc><|MERGE_RESOLUTION|>--- conflicted
+++ resolved
@@ -1151,6 +1151,12 @@
             The step offsets of the notes within an octave in case of for flat keysignatures
             </summary>
         </member>
+        <member name="F:AlphaTab.Rendering.Utils.AccidentalHelper._registeredAccidentals">
+            <summary>
+            this int-hash stores the registered accidentals for
+            all octaves and notes within an octave. 
+            </summary>
+        </member>
         <member name="M:AlphaTab.Rendering.Utils.AccidentalHelper.ApplyAccidental(AlphaTab.Model.Note)">
             <summary>
             Calculates the accidental for the given note and assignes the value to it. 
@@ -1283,14 +1289,11 @@
             The layout specific settings
             </summary>
         </member>
-<<<<<<< HEAD
         <member name="P:AlphaTab.Settings.StretchForce">
             <summary>
             The default stretch force to use for layouting. 
             </summary>
         </member>
-=======
->>>>>>> 0dbe21bc
         <member name="P:AlphaTab.Settings.ForcePianoFingering">
             <summary>
             Forces the fingering rendering to use always the piano finger stýle where 
@@ -1367,5 +1370,35 @@
             </ul>
             </summary>
         </member>
+        <member name="T:XamlGeneratedNamespace.GeneratedInternalTypeHelper">
+            <summary>
+            GeneratedInternalTypeHelper
+            </summary>
+        </member>
+        <member name="M:XamlGeneratedNamespace.GeneratedInternalTypeHelper.CreateInstance(System.Type,System.Globalization.CultureInfo)">
+            <summary>
+            CreateInstance
+            </summary>
+        </member>
+        <member name="M:XamlGeneratedNamespace.GeneratedInternalTypeHelper.GetPropertyValue(System.Reflection.PropertyInfo,System.Object,System.Globalization.CultureInfo)">
+            <summary>
+            GetPropertyValue
+            </summary>
+        </member>
+        <member name="M:XamlGeneratedNamespace.GeneratedInternalTypeHelper.SetPropertyValue(System.Reflection.PropertyInfo,System.Object,System.Object,System.Globalization.CultureInfo)">
+            <summary>
+            SetPropertyValue
+            </summary>
+        </member>
+        <member name="M:XamlGeneratedNamespace.GeneratedInternalTypeHelper.CreateDelegate(System.Type,System.Object,System.String)">
+            <summary>
+            CreateDelegate
+            </summary>
+        </member>
+        <member name="M:XamlGeneratedNamespace.GeneratedInternalTypeHelper.AddEventHandler(System.Reflection.EventInfo,System.Object,System.Delegate)">
+            <summary>
+            AddEventHandler
+            </summary>
+        </member>
     </members>
 </doc>